import aiohttp

from ...api import make_api_call
from aiohttp import ClientSession, ClientError
from ...exceptions import PetLibroAPIError
from ..device import Device
from typing import cast
from logging import getLogger

_LOGGER = getLogger(__name__)

class DockstreamSmartFountain(Device):
    """Represents the Dockstream Smart Fountain device."""

    async def refresh(self):
        """Refresh the device data from the API."""
        try:
            await super().refresh()  # Call the refresh method from the parent class (Device)
        
            # Fetch real info from the API
            real_info = await self.api.device_real_info(self.serial)
            attribute_settings = await self.api.device_attribute_settings(self.serial)
            get_upgrade = await self.api.get_device_upgrade(self.serial)
            get_work_record = await self.api.get_device_work_record(self.serial)
            get_feeding_plan_today = await self.api.device_feeding_plan_today_new(self.serial)

            # Update internal data with fetched API data
            self.update_data({
                "realInfo": real_info or {},
                "getAttributeSetting": attribute_settings or {},
                "getUpgrade": get_upgrade or {},
                "getfeedingplantoday": get_feeding_plan_today or {},
                "workRecord": get_work_record if get_work_record is not None else []
            })
        except PetLibroAPIError as err:
            _LOGGER.error(f"Error refreshing data for DockstreamSmartFountain: {err}")

    @property
    def available(self) -> bool:
        _LOGGER.debug(f"Device {self.device.name} availability: {self.device.online}")
        return self.device.online if hasattr(self.device, 'online') else True

    @property
    def device_sn(self) -> str:
        """Return the device serial number."""
        return self._data.get("realInfo", {}).get("deviceSn", "unknown")

    @property
    def wifi_ssid(self) -> str:
        """Return the Wi-Fi SSID of the device."""
        return self._data.get("realInfo", {}).get("wifiSsid", "unknown")

    @property
    def online(self) -> bool:
        """Return the online status of the fountain."""
        return bool(self._data.get("realInfo", {}).get("online", False))
    
    @property
    def battery_display_type(self) -> float:
        """Get the battery percentage state."""
        try:
            value = str(self._data.get("realInfo", {}).get("batteryDisplayType", "percentage"))
            # Attempt to convert the value to a float
            return cast(float, float(value))
        except (TypeError, ValueError):
            # Handle the case where the value is None or not a valid float
            return 0.0
    
    @property
    def wifi_rssi(self) -> int:
        """Get the Wi-Fi signal strength."""
        return self._data.get("realInfo", {}).get("wifiRssi", -100)
    
    @property
    def weight(self) -> float:
        """Get the current weight of the water (in grams)."""
        return self._data.get("realInfo", {}).get("weight", 0.0)
    
    @property
    def weight_percent(self) -> int:
        """Get the current weight percentage of water."""
        return self._data.get("realInfo", {}).get("weightPercent", 0)
    
    @property
    def remaining_filter_days(self) -> int:
        """Get the number of days remaining for the filter replacement."""
        return self._data.get("realInfo", {}).get("remainingReplacementDays", 0)
    
    @property
    def remaining_cleaning_days(self) -> int:
        """Get the number of days remaining for machine cleaning."""
        return self._data.get("realInfo", {}).get("remainingCleaningDays", 0)
    
    @property
    def vacuum_state(self) -> bool:
        """Check if the vacuum state is active."""
        return self._data.get("realInfo", {}).get("vacuumState", False)
    
    @property
    def pump_air_state(self) -> bool:
        """Check if the air pump is active."""
        return self._data.get("realInfo", {}).get("pumpAirState", False)
    
    @property
    def barn_door_error(self) -> bool:
        """Check if there's a barn door error."""
        return self._data.get("realInfo", {}).get("barnDoorError", False)
    
    @property
    def running_state(self) -> str:
        """Get the current running state of the device."""
        return self._data.get("realInfo", {}).get("runningState", "unknown")
    
    @property
    def light_switch(self) -> bool:
        """Check if the light is enabled."""
        return self._data.get("realInfo", {}).get("lightSwitch", False)
    
    @property
    def sound_switch(self) -> bool:
        """Check if the sound is enabled."""
        return self._data.get("realInfo", {}).get("soundSwitch", False)
    
    async def set_light_switch(self, value: bool):
        """Enable or disable the light."""
        await self.api.set_light_switch(self.serial, value)
        await self.refresh()
    
    async def set_sound_switch(self, value: bool):
        """Enable or disable the sound."""
        await self.api.set_sound_switch(self.serial, value)
        await self.refresh()

    @property
    def water_dispensing_mode(self) -> int:
        """Return the user-friendly water dispensing mode (mapped directly from the API value)."""
        api_value = self._data.get("realInfo", {}).get("useWaterType", 0)
        
        # Direct mapping inside the property
        if api_value == 0:
            return "Flowing Water (Constant)"
        elif api_value == 1:
            return "Intermittent Water (Scheduled)"
        else:
            return "Unknown"

    async def set_water_dispensing_mode(self, value: int) -> None:
        _LOGGER.debug(f"Setting water dispensing mode to {value} for {self.serial}")
        try:
            await self.api.set_water_dispensing_mode(self.serial, value)
            await self.refresh()  # Refresh the state after the action
        except aiohttp.ClientError as err:
            _LOGGER.error(f"Failed to set water dispensing mode for {self.serial}: {err}")
            raise PetLibroAPIError(f"Error setting water dispensing mode: {err}")

    @property
    def water_interval(self) -> float:
        return self._data.get("realInfo", {}).get("useWaterInterval", 0)

    async def set_water_interval(self, value: float) -> None:
        _LOGGER.debug(f"Setting water interval to {value} for {self.serial}")
        try:
            current_mode = self._data.get("realInfo", {}).get("useWaterType", 0)
            current_duration = self._data.get("realInfo", {}).get("useWaterDuration", 0)
            await self.api.set_water_interval(self.serial, value, current_mode, current_duration)
            await self.refresh()  # Refresh the state after the action
        except aiohttp.ClientError as err:
            _LOGGER.error(f"Failed to set water interval using {current_mode} & {current_duration} for {self.serial}: {err}")
            raise PetLibroAPIError(f"Error setting water interval using {current_mode} & {current_duration}: {err}")

    @property
    def water_dispensing_duration(self) -> float:
        return self._data.get("realInfo", {}).get("useWaterDuration", 0)

    async def set_water_dispensing_duration(self, value: float) -> None:
        _LOGGER.debug(f"Setting water dispensing duration to {value} for {self.serial}")
        try:
            current_mode = self._data.get("realInfo", {}).get("useWaterType", 0)
            current_interval = self._data.get("realInfo", {}).get("useWaterInterval", 0)
            await self.api.set_water_dispensing_duration(self.serial, value, current_mode, current_interval)
            await self.refresh()  # Refresh the state after the action
        except aiohttp.ClientError as err:
            _LOGGER.error(f"Failed to set water dispensing duration using {current_mode} & {current_interval} for {self.serial}: {err}")
            raise PetLibroAPIError(f"Error setting water dispensing duration using {current_mode} & {current_interval}: {err}")

    @property
    def cleaning_cycle(self) -> float:
        return self._data.get("realInfo", {}).get("machineCleaningFrequency", 0)

    async def set_cleaning_cycle(self, value: float) -> None:
        _LOGGER.debug(f"Setting cleaning cycle to {value} for {self.serial}")
        try:
            key = "MACHINE_CLEANING"
            await self.api.set_filter_cycle(self.serial, value, key)
            await self.refresh()  # Refresh the state after the action
        except aiohttp.ClientError as err:
            _LOGGER.error(f"Failed to set cleaning cycle using {key} for {self.serial}: {err}")
            raise PetLibroAPIError(f"Error setting cleaning cycle using {key}: {err}")

    @property
    def filter_cycle(self) -> float:
        return self._data.get("realInfo", {}).get("filterReplacementFrequency", 0)

    async def set_filter_cycle(self, value: float) -> None:
        _LOGGER.debug(f"Setting filter cycle to {value} for {self.serial}")
        try:
            key = "FILTER_ELEMENT"
            await self.api.set_filter_cycle(self.serial, value, key)
            await self.refresh()  # Refresh the state after the action
        except aiohttp.ClientError as err:
            _LOGGER.error(f"Failed to set filter cycle using {key} for {self.serial}: {err}")
            raise PetLibroAPIError(f"Error setting filter cycle using {key}: {err}")

    async def set_cleaning_reset(self) -> None:
        _LOGGER.debug(f"Triggering machine cleaning reset for {self.serial}")
        try:
            await self.api.set_cleaning_reset(self.serial)
            await self.refresh()  # Refresh the state after the action
        except aiohttp.ClientError as err:
            _LOGGER.error(f"Failed to trigger machine cleaning reset for {self.serial}: {err}")
            raise PetLibroAPIError(f"Error triggering machine cleaning reset: {err}")

    async def set_filter_reset(self) -> None:
        _LOGGER.debug(f"Triggering filter reset for {self.serial}")
        try:
            await self.api.set_filter_reset(self.serial)
            await self.refresh()  # Refresh the state after the action
        except aiohttp.ClientError as err:
            _LOGGER.error(f"Failed to trigger filter reset for {self.serial}: {err}")
            raise PetLibroAPIError(f"Error triggering filter reset: {err}")

    @property
    def today_total_ml(self) -> int:
        """Get the total milliliters of water used today."""
        return self._data.get("realInfo", {}).get("todayTotalMl", 0)
    
    @property
    def use_water_interval(self) -> int:
        """Get the water usage interval."""
        return self._data.get("realInfo", {}).get("useWaterInterval", 0)
    
    @property
    def use_water_duration(self) -> int:
        """Get the water usage duration."""
<<<<<<< HEAD
        return self._data.get("realInfo", {}).get("useWaterDuration", 0)
    
    @property
    def filter_replacement_frequency(self) -> int:
        """Get the filter replacement frequency."""
        return self._data.get("realInfo", {}).get("filterReplacementFrequency", 0)
    
    @property
    def machine_cleaning_frequency(self) -> int:
        """Get the machine cleaning frequency."""
        return self._data.get("realInfo", {}).get("machineCleaningFrequency", 0)

    @property
    def update_available(self) -> bool:
        """Return True if an update is available, False otherwise."""
        return bool(self._data.get("getUpgrade", {}).get("jobItemId"))
    
    @property
    def update_release_notes(self) -> str | None:
        """Return release notes if available, else None."""
        upgrade_data = self._data.get("getUpgrade")
        return upgrade_data.get("upgradeDesc") if upgrade_data else None
    
    @property
    def update_version(self) -> str | None:
        """Return target version if available, else None."""
        upgrade_data = self._data.get("getUpgrade")
        return upgrade_data.get("targetVersion") if upgrade_data else None
    
    @property
    def update_name(self) -> str | None:
        """Return update job name if available, else None."""
        upgrade_data = self._data.get("getUpgrade")
        return upgrade_data.get("jobName") if upgrade_data else None
    
    @property
    def update_progress(self) -> float:
        """Return update progress as a float, or 0 if not updating."""
        upgrade_data = self._data.get("getUpgrade")
        if not upgrade_data:
            return 0.0

        progress = upgrade_data.get("progress")
        return float(progress) if progress is not None else 0.0
=======
        return self._data.get("realInfo", {}).get("useWaterDuration", 0)
>>>>>>> cc23b62c
<|MERGE_RESOLUTION|>--- conflicted
+++ resolved
@@ -242,7 +242,6 @@
     @property
     def use_water_duration(self) -> int:
         """Get the water usage duration."""
-<<<<<<< HEAD
         return self._data.get("realInfo", {}).get("useWaterDuration", 0)
     
     @property
@@ -286,7 +285,4 @@
             return 0.0
 
         progress = upgrade_data.get("progress")
-        return float(progress) if progress is not None else 0.0
-=======
-        return self._data.get("realInfo", {}).get("useWaterDuration", 0)
->>>>>>> cc23b62c
+        return float(progress) if progress is not None else 0.0