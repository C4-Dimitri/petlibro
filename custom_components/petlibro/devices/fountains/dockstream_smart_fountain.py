--- conflicted
+++ resolved
@@ -254,7 +254,6 @@
         """Get the machine cleaning frequency."""
         return self._data.get("realInfo", {}).get("machineCleaningFrequency", 0)
 
-<<<<<<< HEAD
     # Method for indicator turn on
     async def set_light_on(self) -> None:
         _LOGGER.debug(f"Turning on the indicator for {self.serial}")
@@ -274,7 +273,7 @@
         except aiohttp.ClientError as err:
             _LOGGER.error(f"Failed to turn off the indicator for {self.serial}: {err}")
             raise PetLibroAPIError(f"Error turning off the indicator: {err}")
-=======
+
     @property
     def update_available(self) -> bool:
         """Return True if an update is available, False otherwise."""
@@ -307,4 +306,3 @@
 
         progress = upgrade_data.get("progress")
         return float(progress) if progress is not None else 0.0
->>>>>>> ad1e2765
