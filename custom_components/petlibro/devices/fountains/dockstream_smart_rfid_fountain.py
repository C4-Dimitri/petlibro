import aiohttp

from ...api import make_api_call
from aiohttp import ClientSession, ClientError
from ...exceptions import PetLibroAPIError
from ..device import Device
from typing import cast
from logging import getLogger

_LOGGER = getLogger(__name__)

class DockstreamSmartRFIDFountain(Device):
    """Represents the Dockstream Smart RFID Fountain device."""

    async def refresh(self):
        """Refresh the device data from the API."""
        await super().refresh()  # Call the refresh method from the parent class (Device)
        
        # Fetch real info from the API
        real_info = await self.api.device_real_info(self.serial)

        # Update internal data with fetched API data
        self.update_data({
            "realInfo": real_info or {}
        })

    @property
    def available(self) -> bool:
        _LOGGER.debug(f"Device {self.device.name} availability: {self.device.online}")
        return self.device.online if hasattr(self.device, 'online') else True

    @property
    def device_sn(self) -> str:
        """Return the device serial number."""
        return self._data.get("realInfo", {}).get("deviceSn", "unknown")

    @property
    def wifi_ssid(self) -> str:
        """Return the Wi-Fi SSID of the device."""
        return self._data.get("realInfo", {}).get("wifiSsid", "unknown")

    @property
    def online(self) -> bool:
        """Return the online status of the fountain."""
        return bool(self._data.get("realInfo", {}).get("online", False))
    
    @property
    def battery_display_type(self) -> float:
        """Get the battery percentage state."""
        try:
            value = str(self._data.get("realInfo", {}).get("batteryDisplayType", "percentage"))
            # Attempt to convert the value to a float
            return cast(float, float(value))
        except (TypeError, ValueError):
            # Handle the case where the value is None or not a valid float
            return 0.0
    
    @property
    def wifi_rssi(self) -> int:
        """Get the Wi-Fi signal strength."""
        return self._data.get("realInfo", {}).get("wifiRssi", -100)
    
    @property
    def weight(self) -> float:
        """Get the current weight of the water (in grams)."""
        return self._data.get("realInfo", {}).get("weight", 0.0)
    
    @property
    def weight_percent(self) -> int:
        """Get the current weight percentage of water."""
        return self._data.get("realInfo", {}).get("weightPercent", 0)
    
    @property
    def remaining_filter_days(self) -> int:
        """Get the number of days remaining for the filter replacement."""
        return self._data.get("realInfo", {}).get("remainingReplacementDays", 0)
    
    @property
    def remaining_cleaning_days(self) -> int:
        """Get the number of days remaining for machine cleaning."""
        return self._data.get("realInfo", {}).get("remainingCleaningDays", 0)
    
    @property
    def vacuum_state(self) -> bool:
        """Check if the vacuum state is active."""
        return self._data.get("realInfo", {}).get("vacuumState", False)
    
    @property
    def pump_air_state(self) -> bool:
        """Check if the air pump is active."""
        return self._data.get("realInfo", {}).get("pumpAirState", False)
    
    @property
    def barn_door_error(self) -> bool:
        """Check if there's a barn door error."""
        return self._data.get("realInfo", {}).get("barnDoorError", False)
    
    @property
    def running_state(self) -> str:
        """Get the current running state of the device."""
        return self._data.get("realInfo", {}).get("runningState", "unknown")
    
    @property
    def light_switch(self) -> bool:
        """Check if the light is enabled."""
        return self._data.get("realInfo", {}).get("lightSwitch", False)
    
    @property
    def sound_switch(self) -> bool:
        """Check if the sound is enabled."""
        return self._data.get("realInfo", {}).get("soundSwitch", False)
    
    async def set_light_switch(self, value: bool):
        """Enable or disable the light."""
        await self.api.set_light_switch(self.serial, value)
        await self.refresh()
    
    async def set_sound_switch(self, value: bool):
        """Enable or disable the sound."""
        await self.api.set_sound_switch(self.serial, value)
        await self.refresh()
    
    async def set_manual_cleaning(self):
        """Trigger manual cleaning action."""
        await self.api.set_manual_cleaning(self.serial)
        await self.refresh()
    
    @property
    def water_dispensing_mode(self) -> int:
        """Return the user-friendly water dispensing mode (mapped directly from the API value)."""
        api_value = self._data.get("realInfo", {}).get("useWaterType", 0)
        
        # Direct mapping inside the property
        if api_value == 0:
            return "Flowing Water (Constant)"
        elif api_value == 1:
            return "Intermittent Water (Scheduled)"
        else:
            return "Unknown"

    async def set_water_dispensing_mode(self, value: int) -> None:
        _LOGGER.debug(f"Setting water dispensing mode to {value} for {self.serial}")
        try:
            await self.api.set_water_dispensing_mode(self.serial, value)
            await self.refresh()  # Refresh the state after the action
        except aiohttp.ClientError as err:
            _LOGGER.error(f"Failed to set water dispensing mode for {self.serial}: {err}")
            raise PetLibroAPIError(f"Error setting water dispensing mode: {err}")

    @property
    def water_interval(self) -> float:
        return self._data.get("realInfo", {}).get("useWaterInterval", 0)

    async def set_water_interval(self, value: float) -> None:
        _LOGGER.debug(f"Setting water interval to {value} for {self.serial}")
        try:
            current_mode = self._data.get("realInfo", {}).get("useWaterType", 0)
            current_duration = self._data.get("realInfo", {}).get("useWaterDuration", 0)
            await self.api.set_water_interval(self.serial, value, current_mode, current_duration)
            await self.refresh()  # Refresh the state after the action
        except aiohttp.ClientError as err:
            _LOGGER.error(f"Failed to set water interval using {current_mode} & {current_duration} for {self.serial}: {err}")
            raise PetLibroAPIError(f"Error setting water interval using {current_mode} & {current_duration}: {err}")

    @property
    def water_dispensing_duration(self) -> float:
        return self._data.get("realInfo", {}).get("useWaterDuration", 0)

    async def set_water_dispensing_duration(self, value: float) -> None:
        _LOGGER.debug(f"Setting water dispensing duration to {value} for {self.serial}")
        try:
            current_mode = self._data.get("realInfo", {}).get("useWaterType", 0)
            current_interval = self._data.get("realInfo", {}).get("useWaterInterval", 0)
            await self.api.set_water_dispensing_duration(self.serial, value, current_mode, current_interval)
            await self.refresh()  # Refresh the state after the action
        except aiohttp.ClientError as err:
            _LOGGER.error(f"Failed to set water dispensing duration using {current_mode} & {current_interval} for {self.serial}: {err}")
            raise PetLibroAPIError(f"Error setting water dispensing duration using {current_mode} & {current_interval}: {err}")

<<<<<<< HEAD
    @property
    def cleaning_frequency(self) -> float:
        return self._data.get("realInfo", {}).get("machineCleaningFrequency", 0)

    async def set_cleaning_frequency(self, value: float) -> None:
        _LOGGER.debug(f"Setting machine cleaning frequency to {value} for {self.serial}")
        try:
            key = "MACHINE_CLEANING"
            await self.api.set_cleaning_frequency(self.serial, value, key)
            await self.refresh()  # Refresh the state after the action
        except aiohttp.ClientError as err:
            _LOGGER.error(f"Failed to set machine cleaning frequency for {self.serial}: {err}")
            raise PetLibroAPIError(f"Error setting machine cleaning frequency: {err}")

    @property
    def filter_frequency(self) -> float:
        return self._data.get("realInfo", {}).get("filterReplacementFrequency", 0)

    async def set_filter_frequency(self, value: float) -> None:
        _LOGGER.debug(f"Setting filter frequency to {value} for {self.serial}")
        try:
            key = "FILTER_ELEMENT"
            await self.api.set_filter_frequency(self.serial, value, key)
            await self.refresh()  # Refresh the state after the action
        except aiohttp.ClientError as err:
            _LOGGER.error(f"Failed to set filter frequency for {self.serial}: {err}")
            raise PetLibroAPIError(f"Error setting filter frequency: {err}")

    async def set_cleaning_reset(self) -> None:
        _LOGGER.debug(f"Triggering machine cleaning reset for {self.serial}")
        try:
            await self.api.set_cleaning_reset(self.serial)
            await self.refresh()  # Refresh the state after the action
        except aiohttp.ClientError as err:
            _LOGGER.error(f"Failed to trigger machine cleaning reset for {self.serial}: {err}")
            raise PetLibroAPIError(f"Error triggering machine cleaning reset: {err}")

    async def set_filter_reset(self) -> None:
        _LOGGER.debug(f"Triggering machine cleaning reset for {self.serial}")
        try:
            await self.api.set_filter_reset(self.serial)
            await self.refresh()  # Refresh the state after the action
        except aiohttp.ClientError as err:
            _LOGGER.error(f"Failed to trigger filter reset for {self.serial}: {err}")
            raise PetLibroAPIError(f"Error triggering filter reset: {err}")
=======
>>>>>>> f2caa588

    @property
    def today_total_ml(self) -> int:
        """Get the total milliliters of water used today."""
        return self._data.get("realInfo", {}).get("todayTotalMl", 0)
    
    @property
    def use_water_interval(self) -> int:
        """Get the water usage interval."""
        return self._data.get("realInfo", {}).get("useWaterInterval", 0)
    
    @property
    def use_water_duration(self) -> int:
        """Get the water usage duration."""
        return self._data.get("realInfo", {}).get("useWaterDuration", 0)
    
    @property
    def filter_replacement_frequency(self) -> int:
        """Get the filter replacement frequency."""
        return self._data.get("realInfo", {}).get("filterReplacementFrequency", 0)
    
    @property
    def machine_cleaning_frequency(self) -> int:
        """Get the machine cleaning frequency."""
        return self._data.get("realInfo", {}).get("machineCleaningFrequency", 0)<|MERGE_RESOLUTION|>--- conflicted
+++ resolved
@@ -177,54 +177,6 @@
             _LOGGER.error(f"Failed to set water dispensing duration using {current_mode} & {current_interval} for {self.serial}: {err}")
             raise PetLibroAPIError(f"Error setting water dispensing duration using {current_mode} & {current_interval}: {err}")
 
-<<<<<<< HEAD
-    @property
-    def cleaning_frequency(self) -> float:
-        return self._data.get("realInfo", {}).get("machineCleaningFrequency", 0)
-
-    async def set_cleaning_frequency(self, value: float) -> None:
-        _LOGGER.debug(f"Setting machine cleaning frequency to {value} for {self.serial}")
-        try:
-            key = "MACHINE_CLEANING"
-            await self.api.set_cleaning_frequency(self.serial, value, key)
-            await self.refresh()  # Refresh the state after the action
-        except aiohttp.ClientError as err:
-            _LOGGER.error(f"Failed to set machine cleaning frequency for {self.serial}: {err}")
-            raise PetLibroAPIError(f"Error setting machine cleaning frequency: {err}")
-
-    @property
-    def filter_frequency(self) -> float:
-        return self._data.get("realInfo", {}).get("filterReplacementFrequency", 0)
-
-    async def set_filter_frequency(self, value: float) -> None:
-        _LOGGER.debug(f"Setting filter frequency to {value} for {self.serial}")
-        try:
-            key = "FILTER_ELEMENT"
-            await self.api.set_filter_frequency(self.serial, value, key)
-            await self.refresh()  # Refresh the state after the action
-        except aiohttp.ClientError as err:
-            _LOGGER.error(f"Failed to set filter frequency for {self.serial}: {err}")
-            raise PetLibroAPIError(f"Error setting filter frequency: {err}")
-
-    async def set_cleaning_reset(self) -> None:
-        _LOGGER.debug(f"Triggering machine cleaning reset for {self.serial}")
-        try:
-            await self.api.set_cleaning_reset(self.serial)
-            await self.refresh()  # Refresh the state after the action
-        except aiohttp.ClientError as err:
-            _LOGGER.error(f"Failed to trigger machine cleaning reset for {self.serial}: {err}")
-            raise PetLibroAPIError(f"Error triggering machine cleaning reset: {err}")
-
-    async def set_filter_reset(self) -> None:
-        _LOGGER.debug(f"Triggering machine cleaning reset for {self.serial}")
-        try:
-            await self.api.set_filter_reset(self.serial)
-            await self.refresh()  # Refresh the state after the action
-        except aiohttp.ClientError as err:
-            _LOGGER.error(f"Failed to trigger filter reset for {self.serial}: {err}")
-            raise PetLibroAPIError(f"Error triggering filter reset: {err}")
-=======
->>>>>>> f2caa588
 
     @property
     def today_total_ml(self) -> int:
