--- conflicted
+++ resolved
@@ -217,16 +217,10 @@
                 if record.get("type") == "GRAIN_OUTPUT_SUCCESS":
                     timestamp_ms = record.get("recordTime", 0)
                     if timestamp_ms:
-<<<<<<< HEAD
-                        dt = datetime.fromtimestamp(timestamp_ms / 1000)
-                        _LOGGER.debug("Returning formatted time: %s", dt.strftime("%Y-%m-%d %H:%M:%S"))
-                        return dt.strftime("%Y-%m-%d %H:%M:%S")
-=======
                         # Convert to timezone-aware UTC datetime
                         dt = datetime.fromtimestamp(timestamp_ms / 1000, tz=timezone.utc)
                         _LOGGER.debug("Returning datetime object: %s", dt.isoformat())
                         return dt
->>>>>>> ad1e2765
         return None
 
     @property
@@ -346,7 +340,6 @@
         except aiohttp.ClientError as err:
             _LOGGER.error(f"Failed to set feeding plan for {self.serial}: {err}")
             raise PetLibroAPIError(f"Error setting feeding plan: {err}")
-<<<<<<< HEAD
         
     # Method for indicator turn on
     async def set_light_on(self) -> None:
@@ -367,7 +360,6 @@
         except aiohttp.ClientError as err:
             _LOGGER.error(f"Failed to turn off the indicator for {self.serial}: {err}")
             raise PetLibroAPIError(f"Error turning off the indicator: {err}")
-=======
 
     @property
     def update_available(self) -> bool:
@@ -400,5 +392,4 @@
             return 0.0
 
         progress = upgrade_data.get("progress")
-        return float(progress) if progress is not None else 0.0
->>>>>>> ad1e2765
+        return float(progress) if progress is not None else 0.0