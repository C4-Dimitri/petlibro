import aiohttp

from typing import cast
from logging import getLogger
from ...exceptions import PetLibroAPIError
from ..device import Device
from datetime import datetime

_LOGGER = getLogger(__name__)

class GranarySmartCameraFeeder(Device):  # Inherit directly from Device
    def __init__(self, *args, **kwargs):
        """Initialize the feeder with default values."""
        super().__init__(*args, **kwargs)
        self._manual_feed_quantity = None  # Default to None initially

    async def refresh(self):
        """Refresh the device data from the API."""
        try:
            await super().refresh()  # Call the refresh method from Device
    
            # Fetch specific data for this device
            grain_status = await self.api.device_grain_status(self.serial)
            real_info = await self.api.device_real_info(self.serial)
<<<<<<< HEAD
            attribute_settings = await self.api.device_attribute_settings(self.serial)
=======
            get_upgrade = await self.api.get_device_upgrade(self.serial)
>>>>>>> 21bba3f6
            get_feeding_plan_today = await self.api.device_feeding_plan_today_new(self.serial)
    
            # Update internal data with fetched API data
            self.update_data({
                "grainStatus": grain_status or {},
                "realInfo": real_info or {},
<<<<<<< HEAD
                "getAttributeSetting": attribute_settings or {},
=======
                "getUpgrade": get_upgrade or {},
>>>>>>> 21bba3f6
                "getfeedingplantoday": get_feeding_plan_today or {}
            })
        except PetLibroAPIError as err:
            _LOGGER.error(f"Error refreshing data for GranarySmartCameraFeeder: {err}")

    @property
    def available(self) -> bool:
        _LOGGER.debug(f"Device {self.device.name} availability: {self.device.online}")
        return self.device.online if hasattr(self.device, 'online') else True

    @property
    def today_feeding_quantities(self) -> list[int]:
        return self._data.get("grainStatus", {}).get("todayFeedingQuantities", [])

    @property
    def today_feeding_quantity(self) -> int:
        return self._data.get("grainStatus", {}).get("todayFeedingQuantity", 0)

    @property
    def today_feeding_times(self) -> int:
        return self._data.get("grainStatus", {}).get("todayFeedingTimes", 0)

    @property
    def feeding_plan_state(self) -> bool:
        """Return the state of the feeding plan, based on API data."""
        return bool(self._data.get("enableFeedingPlan", False))

    @property
    def battery_state(self) -> str:
        return cast(str, self._data.get("realInfo", {}).get("batteryState", "unknown"))

    @property
    def food_dispenser_state(self) -> bool:
        return not bool(self._data.get("realInfo", {}).get("grainOutletState", True))

    @property
    def food_low(self) -> bool:
        return not bool(self._data.get("realInfo", {}).get("surplusGrain", True))

    @property
    def unit_type(self) -> int:
        return self._data.get("realInfo", {}).get("unitType", 1)

    @property
    def battery_display_type(self) -> float:
        """Get the battery percentage state."""
        try:
            value = str(self._data.get("realInfo", {}).get("batteryDisplayType", "percentage"))
            # Attempt to convert the value to a float
            return cast(float, float(value))
        except (TypeError, ValueError):
            # Handle the case where the value is None or not a valid float
            return 0.0

    @property
    def online(self) -> bool:
        return bool(self._data.get("realInfo", {}).get("online", False))

    @property
    def running_state(self) -> bool:
        return self._data.get("realInfo", {}).get("runningState", "IDLE") == "RUNNING"

    @property
    def whether_in_sleep_mode(self) -> bool:
        return bool(self._data.get("getAttributeSetting", {}).get("enableSleepMode", False))

    @property
    def enable_low_battery_notice(self) -> bool:
        return bool(self._data.get("realInfo", {}).get("enableLowBatteryNotice", False))

    @property
    def enable_power_change_notice(self) -> bool:
        return bool(self._data.get("realInfo", {}).get("enablePowerChangeNotice", False))

    @property
    def enable_grain_outlet_blocked_notice(self) -> bool:
        return bool(self._data.get("realInfo", {}).get("enableGrainOutletBlockedNotice", False))

    @property
    def device_sn(self) -> str:
        return self._data.get("realInfo", {}).get("deviceSn", "unknown")

    @property
    def mac_address(self) -> str:
        return self._data.get("realInfo", {}).get("mac", "unknown")

    @property
    def wifi_ssid(self) -> str:
        return self._data.get("realInfo", {}).get("wifiSsid", "unknown")

    @property
    def wifi_rssi(self) -> int:
        return self._data.get("realInfo", {}).get("wifiRssi", -100)

    @property
    def electric_quantity(self) -> int:
        return self._data.get("realInfo", {}).get("electricQuantity", 0)

    @property
    def enable_feeding_plan(self) -> bool:
        return self._data.get("realInfo", {}).get("enableFeedingPlan", False)

    @property
    def enable_sound(self) -> bool:
        return self._data.get("realInfo", {}).get("enableSound", False)

    @property
    def enable_light(self) -> bool:
        return self._data.get("realInfo", {}).get("enableLight", False)

    @property
    def vacuum_state(self) -> bool:
        return self._data.get("realInfo", {}).get("vacuumState", False)

    @property
    def pump_air_state(self) -> bool:
        return self._data.get("realInfo", {}).get("pumpAirState", False)

    @property
    def cover_close_speed(self) -> str:
        return self._data.get("realInfo", {}).get("coverCloseSpeed", "unknown")

    @property
    def enable_re_grain_notice(self) -> bool:
        return self._data.get("realInfo", {}).get("enableReGrainNotice", False)

    @property
    def child_lock_switch(self) -> bool:
        return self._data.get("realInfo", {}).get("childLockSwitch", False)

    @property
    def close_door_time_sec(self) -> int:
        return self._data.get("realInfo", {}).get("closeDoorTimeSec", 0)

    @property
    def screen_display_switch(self) -> bool:
        return bool(self._data.get("realInfo", {}).get("screenDisplaySwitch", False))

    @property
    def resolution(self) -> str:
        """Return the camera resolution."""
        return self._data.get("realInfo", {}).get("resolution", "unknown")

    @property
    def night_vision(self) -> str:
        """Return the current night vision mode."""
        return self._data.get("realInfo", {}).get("nightVision", "unknown")

    @property
    def enable_video_record(self) -> bool:
        """Return whether video recording is enabled."""
        return self._data.get("realInfo", {}).get("enableVideoRecord", False)

    @property
    def video_record_switch(self) -> bool:
        """Return the state of the video recording switch."""
        return self._data.get("realInfo", {}).get("videoRecordSwitch", False)

    @property
    def video_record_mode(self) -> str:
        """Return the current video recording mode."""
        return self._data.get("realInfo", {}).get("videoRecordMode", "unknown")
    
    @property
    def remaining_desiccant(self) -> float:
        """Get the remaining desiccant days."""
        return cast(float, self._data.get("remainingDesiccantDays", 0))
    
    @property
    def last_feed_time(self) -> datetime | None:
        """Return the recordTime of the last successful grain output as a datetime object."""
        _LOGGER.debug("last_feed_time called for device: %s", self.serial)
        raw = self._data.get("workRecord", [])
        
        # Log raw to help debug
        _LOGGER.debug("Raw workRecord (from self._data): %s", raw)

        if not raw or not isinstance(raw, list):
            return None
        
        for day_entry in raw:
            work_records = day_entry.get("workRecords", [])
            for record in work_records:
                _LOGGER.debug("Evaluating record type: %s", record.get("type"))
                if record.get("type") == "GRAIN_OUTPUT_SUCCESS":
                    timestamp_ms = record.get("recordTime", 0)
                    if timestamp_ms:
                        # Convert to timezone-aware UTC datetime
                        dt = datetime.fromtimestamp(timestamp_ms / 1000, tz=timezone.utc)
                        _LOGGER.debug("Returning datetime object: %s", dt.isoformat())
                        return dt
        return None

    @property
    def last_feed_quantity(self) -> int | None:
        """Return the last feed amount in raw grain count."""
        raw = self._data.get("workRecord", [])
        if not raw or not isinstance(raw, list):
            return 0

        for day_entry in raw:
            for record in day_entry.get("workRecords", []):
                _LOGGER.debug("Evaluating record type: %s", record.get("type"))
                if record.get("type") == "GRAIN_OUTPUT_SUCCESS":
                    return record.get("actualGrainNum") or 0
        return 0

    @property
    def feeding_plan_today_data(self) -> str:
        return self._data.get("getfeedingplantoday", {})

    @property
    def manual_feed_quantity(self):
        if self._manual_feed_quantity is None:
            _LOGGER.warning(f"manual_feed_quantity is None for {self.serial}, setting default to 1.")
            self._manual_feed_quantity = 1  # Default value
        return self._manual_feed_quantity
    
    # Error-handling updated for set_feeding_plan
    async def set_feeding_plan(self, value: bool) -> None:
        _LOGGER.debug(f"Setting feeding plan to {value} for {self.serial}")
        try:
            await self.api.set_feeding_plan(self.serial, value)
            await self.refresh()  # Refresh the state after the action
        except aiohttp.ClientError as err:
            _LOGGER.error(f"Failed to set feeding plan for {self.serial}: {err}")
            raise PetLibroAPIError(f"Error setting feeding plan: {err}")

    # Error-handling updated for set_child_lock
    async def set_child_lock(self, value: bool) -> None:
        _LOGGER.debug(f"Setting child lock to {value} for {self.serial}")
        try:
            await self.api.set_child_lock(self.serial, value)
            await self.refresh()  # Refresh the state after the action
        except aiohttp.ClientError as err:
            _LOGGER.error(f"Failed to set child lock for {self.serial}: {err}")
            raise PetLibroAPIError(f"Error setting child lock: {err}")

    # Error-handling updated for set_light_enable
    async def set_light_enable(self, value: bool) -> None:
        _LOGGER.debug(f"Setting light enable to {value} for {self.serial}")
        try:
            await self.api.set_light_enable(self.serial, value)
            await self.refresh()  # Refresh the state after the action
        except aiohttp.ClientError as err:
            _LOGGER.error(f"Failed to set light enable for {self.serial}: {err}")
            raise PetLibroAPIError(f"Error setting light enable: {err}")

    # Error-handling updated for set_light_switch
    async def set_light_switch(self, value: bool) -> None:
        _LOGGER.debug(f"Setting light switch to {value} for {self.serial}")
        try:
            await self.api.set_light_switch(self.serial, value)
            await self.refresh()  # Refresh the state after the action
        except aiohttp.ClientError as err:
            _LOGGER.error(f"Failed to set light switch for {self.serial}: {err}")
            raise PetLibroAPIError(f"Error setting light switch: {err}")

    # Error-handling updated for set_sound_enable
    async def set_sound_enable(self, value: bool) -> None:
        _LOGGER.debug(f"Setting sound enable to {value} for {self.serial}")
        try:
            await self.api.set_sound_enable(self.serial, value)
            await self.refresh()  # Refresh the state after the action
        except aiohttp.ClientError as err:
            _LOGGER.error(f"Failed to set sound enable for {self.serial}: {err}")
            raise PetLibroAPIError(f"Error setting sound enable: {err}")

    # Error-handling updated for set_sound_switch
    async def set_sound_switch(self, value: bool) -> None:
        _LOGGER.debug(f"Setting sound switch to {value} for {self.serial}")
        try:
            await self.api.set_sound_switch(self.serial, value)
            await self.refresh()  # Refresh the state after the action
        except aiohttp.ClientError as err:
            _LOGGER.error(f"Failed to set sound switch for {self.serial}: {err}")
            raise PetLibroAPIError(f"Error setting sound switch: {err}")

    @manual_feed_quantity.setter
    def manual_feed_quantity(self, value: float):
        """Set the manual feed quantity."""
        _LOGGER.debug(f"Setting manual feed quantity: serial={self.serial}, value={value}")
        self._manual_feed_quantity = value
    
    async def set_manual_feed_quantity(self, value: float):
        """Set the manual feed quantity with a default value handling"""
        _LOGGER.debug(f"Setting manual feed quantity: serial={self.serial}, value={value}")
        self.manual_feed_quantity = max(1, min(value, 12))  # Ensure value is within valid range
        await self.refresh()

    # Method for manual feeding
    async def set_manual_feed(self) -> None:
        _LOGGER.debug(f"Triggering manual feed for {self.serial}")
        try:
            feed_quantity = getattr(self, "manual_feed_quantity", 1)  # Default to 1 if not set
            await self.api.set_manual_feed(self.serial, feed_quantity)
            await self.refresh()  # Refresh the state after the action
        except aiohttp.ClientError as err:
            _LOGGER.error(f"Failed to trigger manual feed for {self.serial}: {err}")
            raise PetLibroAPIError(f"Error triggering manual feed: {err}")

    # Method for setting the feeding plan
    async def set_feeding_plan(self, value: bool) -> None:
        _LOGGER.debug(f"Setting feeding plan to {value} for {self.serial}")
        try:
            await self.api.set_feeding_plan(self.serial, value)
            await self.refresh()  # Refresh the state after the action
        except aiohttp.ClientError as err:
            _LOGGER.error(f"Failed to set feeding plan for {self.serial}: {err}")
            raise PetLibroAPIError(f"Error setting feeding plan: {err}")
        
    # Method for indicator turn on
    async def set_light_on(self) -> None:
        _LOGGER.debug(f"Turning on the indicator for {self.serial}")
        try:
            await self.api.set_light_on(self.serial)
            await self.refresh()  # Refresh the state after the action
        except aiohttp.ClientError as err:
            _LOGGER.error(f"Failed to turn on the indicator for {self.serial}: {err}")
            raise PetLibroAPIError(f"Error turning on the indicator: {err}")

    # Method for indicator turn off
    async def set_light_off(self) -> None:
        _LOGGER.debug(f"Turning off the indicator for {self.serial}")
        try:
            await self.api.set_light_off(self.serial)
            await self.refresh()  # Refresh the state after the action
        except aiohttp.ClientError as err:
            _LOGGER.error(f"Failed to turn off the indicator for {self.serial}: {err}")
            raise PetLibroAPIError(f"Error turning off the indicator: {err}")

    @property
    def update_available(self) -> bool:
        """Return True if an update is available, False otherwise."""
        return bool(self._data.get("getUpgrade", {}).get("jobItemId"))
    
    @property
    def update_release_notes(self) -> str | None:
        """Return release notes if available, else None."""
        upgrade_data = self._data.get("getUpgrade")
        return upgrade_data.get("upgradeDesc") if upgrade_data else None
    
    @property
    def update_version(self) -> str | None:
        """Return target version if available, else None."""
        upgrade_data = self._data.get("getUpgrade")
        return upgrade_data.get("targetVersion") if upgrade_data else None
    
    @property
    def update_name(self) -> str | None:
        """Return update job name if available, else None."""
        upgrade_data = self._data.get("getUpgrade")
        return upgrade_data.get("jobName") if upgrade_data else None
    
    @property
    def update_progress(self) -> float:
        """Return update progress as a float, or 0 if not updating."""
        upgrade_data = self._data.get("getUpgrade")
        if not upgrade_data:
            return 0.0

        progress = upgrade_data.get("progress")
        return float(progress) if progress is not None else 0.0<|MERGE_RESOLUTION|>--- conflicted
+++ resolved
@@ -22,22 +22,16 @@
             # Fetch specific data for this device
             grain_status = await self.api.device_grain_status(self.serial)
             real_info = await self.api.device_real_info(self.serial)
-<<<<<<< HEAD
             attribute_settings = await self.api.device_attribute_settings(self.serial)
-=======
             get_upgrade = await self.api.get_device_upgrade(self.serial)
->>>>>>> 21bba3f6
             get_feeding_plan_today = await self.api.device_feeding_plan_today_new(self.serial)
     
             # Update internal data with fetched API data
             self.update_data({
                 "grainStatus": grain_status or {},
                 "realInfo": real_info or {},
-<<<<<<< HEAD
                 "getAttributeSetting": attribute_settings or {},
-=======
                 "getUpgrade": get_upgrade or {},
->>>>>>> 21bba3f6
                 "getfeedingplantoday": get_feeding_plan_today or {}
             })
         except PetLibroAPIError as err:
