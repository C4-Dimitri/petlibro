--- conflicted
+++ resolved
@@ -224,16 +224,10 @@
                 if record.get("type") == "GRAIN_OUTPUT_SUCCESS":
                     timestamp_ms = record.get("recordTime", 0)
                     if timestamp_ms:
-<<<<<<< HEAD
-                        dt = datetime.fromtimestamp(timestamp_ms / 1000)
-                        _LOGGER.debug("Returning formatted time: %s", dt.strftime("%Y-%m-%d %H:%M:%S"))
-                        return dt.strftime("%Y-%m-%d %H:%M:%S")
-=======
                         # Convert to timezone-aware UTC datetime
                         dt = datetime.fromtimestamp(timestamp_ms / 1000, tz=timezone.utc)
                         _LOGGER.debug("Returning datetime object: %s", dt.isoformat())
                         return dt
->>>>>>> ad1e2765
         return None
     
     @property
