import aiohttp

from ...api import make_api_call
from aiohttp import ClientSession, ClientError
from ...exceptions import PetLibroAPIError
from ..device import Device
from typing import cast
from logging import getLogger
<<<<<<< HEAD
from datetime import datetime
=======
from datetime import datetime, timezone
>>>>>>> c468befb

_LOGGER = getLogger(__name__)

class OneRFIDSmartFeeder(Device):
    def __init__(self, *args, **kwargs):
        """Initialize the feeder with default values."""
        super().__init__(*args, **kwargs)
        self._manual_feed_quantity = None  # Default to None initially

    async def refresh(self):
        """Refresh the device data from the API."""
        try:
            await super().refresh()  # This calls the refresh method in GranaryFeeder (which also inherits from Device)
    
            # Fetch specific data for this device
            grain_status = await self.api.device_grain_status(self.serial)
            real_info = await self.api.device_real_info(self.serial)
            get_upgrade = await self.api.get_device_upgrade(self.serial)
            attribute_settings = await self.api.device_attribute_settings(self.serial)
            get_default_matrix = await self.api.get_default_matrix(self.serial)
            get_work_record = await self.api.get_device_work_record(self.serial)
            get_feeding_plan_today = await self.api.device_feeding_plan_today_new(self.serial)
    
            # Update internal data with fetched API data
            self.update_data({
                "grainStatus": grain_status or {},
                "realInfo": real_info or {},
                "getUpgrade": get_upgrade or {},
                "getAttributeSetting": attribute_settings or {},
                "getDefaultMatrix": get_default_matrix or {},
                "getfeedingplantoday": get_feeding_plan_today or {},
                "workRecord": get_work_record if get_work_record is not None else []
            })
        except PetLibroAPIError as err:
            _LOGGER.error(f"Error refreshing data for OneRFIDSmartFeeder: {err}")

    @property
    def available(self) -> bool:
        _LOGGER.debug(f"Device {self.device.name} availability: {self.device.online}")
        return self.device.online if hasattr(self.device, 'online') else True

    @property
    def today_feeding_quantities(self) -> list[int]:
        return self._data.get("grainStatus", {}).get("todayFeedingQuantities", [])

    @property
    def today_feeding_quantity(self) -> int:
        return self._data.get("grainStatus", {}).get("todayFeedingQuantity", 0)

    @property
    def today_feeding_times(self) -> int:
        return self._data.get("grainStatus", {}).get("todayFeedingTimes", 0)

    @property
    def today_eating_times(self) -> int:
        return self._data.get("grainStatus", {}).get("todayEatingTimes", 0)

    @property
    def today_eating_time(self) -> int:
        return self._data.get("grainStatus", {}).get("petEatingTime", 0)

    @property
    def feeding_plan_state(self) -> bool:
        """Return the state of the feeding plan, based on API data."""
        return bool(self._data.get("enableFeedingPlan", False))

    @property
    def battery_state(self) -> str:
        return cast(str, self._data.get("realInfo", {}).get("batteryState", "unknown"))

    @property
    def door_state(self) -> bool:
        return bool(self._data.get("realInfo", {}).get("barnDoorState", False))

    @property
    def food_dispenser_state(self) -> bool:
        return not bool(self._data.get("realInfo", {}).get("grainOutletState", True))

    @property
    def door_blocked(self) -> bool:
        return bool(self._data.get("realInfo", {}).get("barnDoorError", False))

    @property
    def food_low(self) -> bool:
        return not bool(self._data.get("realInfo", {}).get("surplusGrain", True))

    @property
    def unit_type(self) -> int:
        return self._data.get("realInfo", {}).get("unitType", 1)

    @property
    def battery_display_type(self) -> float:
        """Get the battery percentage state."""
        try:
            value = str(self._data.get("realInfo", {}).get("batteryDisplayType", "percentage"))
            # Attempt to convert the value to a float
            return cast(float, float(value))
        except (TypeError, ValueError):
            # Handle the case where the value is None or not a valid float
            return 0.0

    @property
    def online(self) -> bool:
        return bool(self._data.get("realInfo", {}).get("online", False))

    @property
    def running_state(self) -> bool:
        return self._data.get("realInfo", {}).get("runningState", "IDLE") == "RUNNING"

    @property
    def whether_in_sleep_mode(self) -> bool:
        return bool(self._data.get("getAttributeSetting", {}).get("enableSleepMode", False))

    @property
    def enable_low_battery_notice(self) -> bool:
        return bool(self._data.get("realInfo", {}).get("enableLowBatteryNotice", False))

    @property
    def enable_power_change_notice(self) -> bool:
        return bool(self._data.get("realInfo", {}).get("enablePowerChangeNotice", False))

    @property
    def enable_grain_outlet_blocked_notice(self) -> bool:
        return bool(self._data.get("realInfo", {}).get("enableGrainOutletBlockedNotice", False))

    @property
    def device_sn(self) -> str:
        return self._data.get("realInfo", {}).get("deviceSn", "unknown")

    @property
    def mac_address(self) -> str:
        return self._data.get("realInfo", {}).get("mac", "unknown")

    @property
    def wifi_ssid(self) -> str:
        return self._data.get("realInfo", {}).get("wifiSsid", "unknown")

    @property
    def wifi_rssi(self) -> int:
        return self._data.get("realInfo", {}).get("wifiRssi", -100)

    @property
    def electric_quantity(self) -> int:
        return self._data.get("realInfo", {}).get("electricQuantity", 0)

    @property
    def enable_feeding_plan(self) -> bool:
        return self._data.get("realInfo", {}).get("enableFeedingPlan", False)

    @property
    def enable_sound(self) -> bool:
        return self._data.get("realInfo", {}).get("enableSound", False)

    @property
    def enable_light(self) -> bool:
        return self._data.get("realInfo", {}).get("enableLight", False)

    @property
    def vacuum_state(self) -> bool:
        return self._data.get("realInfo", {}).get("vacuumState", False)

    @property
    def pump_air_state(self) -> bool:
        return self._data.get("realInfo", {}).get("pumpAirState", False)

    @property
    def cover_close_speed(self) -> str:
        return self._data.get("realInfo", {}).get("coverCloseSpeed", "unknown")

    @property
    def enable_re_grain_notice(self) -> bool:
        return self._data.get("realInfo", {}).get("enableReGrainNotice", False)

    @property
    def child_lock_switch(self) -> bool:
        return self._data.get("realInfo", {}).get("childLockSwitch", False)

    @property
    def close_door_time_sec(self) -> int:
        return self._data.get("realInfo", {}).get("closeDoorTimeSec", 0)

    @property
    def display_switch(self) -> bool:
        return bool(self._data.get("realInfo", {}).get("screenDisplaySwitch", False))

    @property
    def child_lock_switch(self) -> bool:
        return not self._data.get("realInfo", {}).get("childLockSwitch", False)

    @property
    def remaining_desiccant(self) -> float:
        """Get the remaining desiccant days."""
        return cast(float, self._data.get("remainingDesiccantDays", 0))
    
    @property
    def desiccant_cycle(self) -> float:
        return self._data.get("realInfo", {}).get("changeDesiccantFrequency", 0)
    
    @property
<<<<<<< HEAD
    def last_feed_time(self) -> str | None:
        """Return the recordTime of the last successful grain output as a formatted string."""
        _LOGGER.debug("last_feed_time called for device: %s", self.serial)
        raw = self._data.get("workRecord", [])

=======
    def last_feed_time(self) -> datetime | None:
        """Return the recordTime of the last successful grain output as a datetime object."""
        _LOGGER.debug("last_feed_time called for device: %s", self.serial)
        raw = self._data.get("workRecord", [])
        
>>>>>>> c468befb
        # Log raw to help debug
        _LOGGER.debug("Raw workRecord (from self._data): %s", raw)

        if not raw or not isinstance(raw, list):
            return None
<<<<<<< HEAD

=======
        
>>>>>>> c468befb
        for day_entry in raw:
            work_records = day_entry.get("workRecords", [])
            for record in work_records:
                _LOGGER.debug("Evaluating record type: %s", record.get("type"))
                if record.get("type") == "GRAIN_OUTPUT_SUCCESS":
                    timestamp_ms = record.get("recordTime", 0)
                    if timestamp_ms:
<<<<<<< HEAD
                        dt = datetime.fromtimestamp(timestamp_ms / 1000)
                        _LOGGER.debug("Returning formatted time: %s", dt.strftime("%Y-%m-%d %H:%M:%S"))
                        return dt.strftime("%Y-%m-%d %H:%M:%S")

        return None
    
    @property
=======
                        # Convert to timezone-aware UTC datetime
                        dt = datetime.fromtimestamp(timestamp_ms / 1000, tz=timezone.utc)
                        _LOGGER.debug("Returning datetime object: %s", dt.isoformat())
                        return dt
        return None
    
    @property
    def last_feed_quantity(self) -> int | None:
        """Return the last feed amount in raw grain count."""
        raw = self._data.get("workRecord", [])
        if not raw or not isinstance(raw, list):
            return 0

        for day_entry in raw:
            for record in day_entry.get("workRecords", []):
                _LOGGER.debug("Evaluating record type: %s", record.get("type"))
                if record.get("type") == "GRAIN_OUTPUT_SUCCESS":
                    return record.get("actualGrainNum") or 0
        return 0

    @property
>>>>>>> c468befb
    def feeding_plan_today_data(self) -> str:
        return self._data.get("getfeedingplantoday", {})

    @property
    def manual_feed_quantity(self):
        if self._manual_feed_quantity is None:
            _LOGGER.warning(f"manual_feed_quantity is None for {self.serial}, setting default to 1.")
            self._manual_feed_quantity = 1  # Default value
        return self._manual_feed_quantity

    async def set_desiccant_cycle(self, value: float) -> None:
        _LOGGER.debug(f"Setting desiccant cycle to {value} for {self.serial}")
        try:
            key = "DESSICANT"
            await self.api.set_desiccant_cycle(self.serial, value, key)
            await self.refresh()  # Refresh the state after the action
        except aiohttp.ClientError as err:
<<<<<<< HEAD
            _LOGGER.error(f"Failed to set desiccant frequency for {self.serial}: {err}")
            raise PetLibroAPIError(f"Error setting desiccantfrequency: {err}")
=======
            _LOGGER.error(f"Failed to set desiccant cycle for {self.serial}: {err}")
            raise PetLibroAPIError(f"Error setting desiccant cycle: {err}")
>>>>>>> c468befb
    
    @property
    def sound_switch(self) -> bool:
        return self._data.get("realInfo", {}).get("soundSwitch", False)

    @property
    def sound_level(self) -> float:
        return self._data.get("getAttributeSetting", {}).get("volume", 0)

    async def set_sound_level(self, value: float) -> None:
        _LOGGER.debug(f"Setting sound level to {value} for {self.serial}")
        try:
            await self.api.set_sound_level(self.serial, value)
            await self.refresh()  # Refresh the state after the action
        except aiohttp.ClientError as err:
            _LOGGER.error(f"Failed to set sound level for {self.serial}: {err}")
            raise PetLibroAPIError(f"Error setting sound level: {err}")

    # Error-handling updated for set_feeding_plan
    async def set_feeding_plan(self, value: bool) -> None:
        _LOGGER.debug(f"Setting feeding plan to {value} for {self.serial}")
        try:
            await self.api.set_feeding_plan(self.serial, value)
            await self.refresh()  # Refresh the state after the action
        except aiohttp.ClientError as err:
            _LOGGER.error(f"Failed to set feeding plan for {self.serial}: {err}")
            raise PetLibroAPIError(f"Error setting feeding plan: {err}")

    # Error-handling updated for set_child_lock
    async def set_child_lock(self, value: bool) -> None:
        _LOGGER.debug(f"Setting child lock to {value} for {self.serial}")
        try:
            await self.api.set_child_lock(self.serial, value)
            await self.refresh()  # Refresh the state after the action
        except aiohttp.ClientError as err:
            _LOGGER.error(f"Failed to set child lock for {self.serial}: {err}")
            raise PetLibroAPIError(f"Error setting child lock: {err}")

    # Error-handling updated for set_light_enable
    async def set_light_enable(self, value: bool) -> None:
        _LOGGER.debug(f"Setting light enable to {value} for {self.serial}")
        try:
            await self.api.set_light_enable(self.serial, value)
            await self.refresh()  # Refresh the state after the action
        except aiohttp.ClientError as err:
            _LOGGER.error(f"Failed to set light enable for {self.serial}: {err}")
            raise PetLibroAPIError(f"Error setting light enable: {err}")

    # Error-handling updated for set_light_switch
    async def set_light_switch(self, value: bool) -> None:
        _LOGGER.debug(f"Setting light switch to {value} for {self.serial}")
        try:
            await self.api.set_light_switch(self.serial, value)
            await self.refresh()  # Refresh the state after the action
        except aiohttp.ClientError as err:
            _LOGGER.error(f"Failed to set light switch for {self.serial}: {err}")
            raise PetLibroAPIError(f"Error setting light switch: {err}")

    # Error-handling updated for set_sound_enable
    async def set_sound_enable(self, value: bool) -> None:
        _LOGGER.debug(f"Setting sound enable to {value} for {self.serial}")
        try:
            await self.api.set_sound_enable(self.serial, value)
            await self.refresh()  # Refresh the state after the action
        except aiohttp.ClientError as err:
            _LOGGER.error(f"Failed to set sound enable for {self.serial}: {err}")
            raise PetLibroAPIError(f"Error setting sound enable: {err}")

    # Error-handling updated for set_sound_switch
    async def set_sound_switch(self, value: bool) -> None:
        _LOGGER.debug(f"Setting sound switch to {value} for {self.serial}")
        try:
            await self.api.set_sound_switch(self.serial, value)
            await self.refresh()  # Refresh the state after the action
        except aiohttp.ClientError as err:
            _LOGGER.error(f"Failed to set sound switch for {self.serial}: {err}")
            raise PetLibroAPIError(f"Error setting sound switch: {err}")

    @manual_feed_quantity.setter
    def manual_feed_quantity(self, value: float):
        """Set the manual feed quantity."""
        _LOGGER.debug(f"Setting manual feed quantity: serial={self.serial}, value={value}")
        self._manual_feed_quantity = value
    
    async def set_manual_feed_quantity(self, value: float):
        """Set the manual feed quantity with a default value handling"""
        _LOGGER.debug(f"Setting manual feed quantity: serial={self.serial}, value={value}")
        self.manual_feed_quantity = max(1, min(value, 12))  # Ensure value is within valid range
        await self.refresh()

    # Method for manual feeding
    async def set_manual_feed(self) -> None:
        _LOGGER.debug(f"Triggering manual feed for {self.serial}")
        try:
            feed_quantity = getattr(self, "manual_feed_quantity", 1)  # Default to 1 if not set
            await self.api.set_manual_feed(self.serial, feed_quantity)
            await self.refresh()  # Refresh the state after the action
        except aiohttp.ClientError as err:
            _LOGGER.error(f"Failed to trigger manual feed for {self.serial}: {err}")
            raise PetLibroAPIError(f"Error triggering manual feed: {err}")

    # Method for setting the feeding plan
    async def set_feeding_plan(self, value: bool) -> None:
        _LOGGER.debug(f"Setting feeding plan to {value} for {self.serial}")
        try:
            await self.api.set_feeding_plan(self.serial, value)
            await self.refresh()  # Refresh the state after the action
        except aiohttp.ClientError as err:
            _LOGGER.error(f"Failed to set feeding plan for {self.serial}: {err}")
            raise PetLibroAPIError(f"Error setting feeding plan: {err}")

    # Method for manual lid opening
    async def set_manual_lid_open(self) -> None:
        _LOGGER.debug(f"Triggering manual lid opening for {self.serial}")
        try:
            await self.api.set_manual_lid_open(self.serial)
            await self.refresh()  # Refresh the state after the action
        except aiohttp.ClientError as err:
            _LOGGER.error(f"Failed to trigger manual lid opening for {self.serial}: {err}")
            raise PetLibroAPIError(f"Error triggering manual lid opening: {err}")

    # Method for display turn on
    async def set_display_on(self) -> None:
        _LOGGER.debug(f"Turning on the display matrix for {self.serial}")
        try:
            await self.api.set_display_on(self.serial)
            await self.refresh()  # Refresh the state after the action
        except aiohttp.ClientError as err:
            _LOGGER.error(f"Failed to turn on the display for {self.serial}: {err}")
            raise PetLibroAPIError(f"Error turning on the display: {err}")

    # Method for display matrix turn off
    async def set_display_off(self) -> None:
        _LOGGER.debug(f"Turning off the display for {self.serial}")
        try:
            await self.api.set_display_off(self.serial)
            await self.refresh()  # Refresh the state after the action
        except aiohttp.ClientError as err:
            _LOGGER.error(f"Failed to turn off the display for {self.serial}: {err}")
            raise PetLibroAPIError(f"Error turning off the display: {err}")

    # Method for sound turn on
    async def set_sound_on(self) -> None:
        _LOGGER.debug(f"Turning on the sound for {self.serial}")
        try:
            await self.api.set_sound_on(self.serial)
            await self.refresh()  # Refresh the state after the action
        except aiohttp.ClientError as err:
            _LOGGER.error(f"Failed to turn on the sound for {self.serial}: {err}")
            raise PetLibroAPIError(f"Error turning on the sound: {err}")

    # Method for sound turn off
    async def set_sound_off(self) -> None:
        _LOGGER.debug(f"Turning off the sound for {self.serial}")
        try:
            await self.api.set_sound_off(self.serial)
            await self.refresh()  # Refresh the state after the action
        except aiohttp.ClientError as err:
            _LOGGER.error(f"Failed to turn off the sound for {self.serial}: {err}")
            raise PetLibroAPIError(f"Error turning off the sound: {err}")

    async def set_desiccant_reset(self) -> None:
        _LOGGER.debug(f"Triggering desiccant reset for {self.serial}")
        try:
            await self.api.set_desiccant_reset(self.serial)
            await self.refresh()  # Refresh the state after the action
        except aiohttp.ClientError as err:
            _LOGGER.error(f"Failed to trigger desiccant reset for {self.serial}: {err}")
            raise PetLibroAPIError(f"Error triggering desiccant reset: {err}")

    @property
    def lid_speed(self) -> str:
        """Return the user-friendly lid speed (mapped directly from the API value)."""
        api_value = self._data.get("getAttributeSetting", {}).get("coverCloseSpeed", "FAST")
        
        # Direct mapping inside the property
        if api_value == "FAST":
            return "Fast"
        elif api_value == "MEDIUM":
            return "Medium"
        elif api_value == "SLOW":
            return "Slow"
        else:
            return "Unknown"

    async def set_lid_speed(self, value: str) -> None:
        _LOGGER.debug(f"Setting lid speed to {value} for {self.serial}")
        try:
            await self.api.set_lid_speed(self.serial, value)
            await self.refresh()  # Refresh the state after the action
        except aiohttp.ClientError as err:
            _LOGGER.error(f"Failed to set lid speed for {self.serial}: {err}")
            raise PetLibroAPIError(f"Error setting lid speed: {err}")

    @property
    def lid_mode(self) -> str:
        """Return the user-friendly lid mode (mapped directly from the API value)."""
        api_value = self._data.get("getAttributeSetting", {}).get("coverOpenMode", "CUSTOM")
        
        # Direct mapping inside the property
        if api_value == "KEEP_OPEN":
            return "Open Mode (Stays Open Until Closed)"
        elif api_value == "CUSTOM":
            return "Personal Mode (Opens on Detection)"
        else:
            return "Unknown"

    async def set_lid_mode(self, value: str) -> None:
        _LOGGER.debug(f"Setting lid mode to {value} for {self.serial}")
        try:
            await self.api.set_lid_mode(self.serial, value)
            await self.refresh()  # Refresh the state after the action
        except aiohttp.ClientError as err:
            _LOGGER.error(f"Failed to set lid mode for {self.serial}: {err}")
            raise PetLibroAPIError(f"Error setting lid mode: {err}")

    @property
    def lid_close_time(self) -> float:
        return self._data.get("getAttributeSetting", {}).get("closeDoorTimeSec", 0)

    async def set_lid_close_time(self, value: float) -> None:
        _LOGGER.debug(f"Setting lid close time to {value} for {self.serial}")
        try:
            await self.api.set_lid_close_time(self.serial, value)
            await self.refresh()  # Refresh the state after the action
        except aiohttp.ClientError as err:
            _LOGGER.error(f"Failed to set lid close time for {self.serial}: {err}")
            raise PetLibroAPIError(f"Error setting lid close time: {err}")
    
    @property
    def display_text(self) -> str:
        """Return the current display text from local data."""
        return self._data.get("getDefaultMatrix", {}).get("screenLetter", "ERROR")

    async def set_display_text(self, value: str) -> None:
        _LOGGER.debug(f"Setting display text to {value} for {self.serial}")
        try:
            await self.api.set_display_text(self.serial, value)
            await self.refresh()  # Refresh the state after the action
        except aiohttp.ClientError as err:
            _LOGGER.error(f"Failed to set display text for {self.serial}: {err}")
            raise PetLibroAPIError(f"Error setting display text: {err}")

    @property
    def display_icon(self) -> float:
        """Return the user-friendly display icon (mapped directly from the API value)."""
        api_value = self._data.get("getDefaultMatrix", {}).get("screenDisplayId", None)
        
        # Direct mapping inside the property
        if api_value == 5:
            return "Heart"
        elif api_value == 6:
            return "Dog"
        elif api_value == 7:
            return "Cat"
        elif api_value == 8:
            return "Elk"
        else:
            return "Unknown"

    async def set_display_icon(self, value: float) -> None:
        _LOGGER.debug(f"Setting display icon to {value} for {self.serial}")
        try:
            await self.api.set_display_icon(self.serial, value)
            await self.refresh()  # Refresh the state after the action
        except aiohttp.ClientError as err:
            _LOGGER.error(f"Failed to set display icon for {self.serial}: {err}")
            raise PetLibroAPIError(f"Error setting display icon: {err}")

    @property
    def display_selection(self) -> str:
        display_text = self._data.get("getDefaultMatrix", {}).get("screenLetter", None)
        display_icon = self._data.get("getDefaultMatrix", {}).get("screenDisplayId", None)

        if isinstance(display_text, str):
            return f"Displaying Text: {display_text}"
        
        if isinstance(display_icon, int):
            icon_map = {
                5: "Heart",
                6: "Dog",
                7: "Cat",
                8: "Elk",
            }
            return f"Displaying Icon: {icon_map.get(display_icon, 'Unknown')}"

        return "No valid display data found"

    @property
    def update_available(self) -> bool:
        """Return True if an update is available, False otherwise."""
        return bool(self._data.get("getUpgrade", {}).get("jobItemId"))
    
    @property
    def update_release_notes(self) -> str | None:
        """Return release notes if available, else None."""
        upgrade_data = self._data.get("getUpgrade")
        return upgrade_data.get("upgradeDesc") if upgrade_data else None
    
    @property
    def update_version(self) -> str | None:
        """Return target version if available, else None."""
        upgrade_data = self._data.get("getUpgrade")
        return upgrade_data.get("targetVersion") if upgrade_data else None
    
    @property
    def update_name(self) -> str | None:
        """Return update job name if available, else None."""
        upgrade_data = self._data.get("getUpgrade")
        return upgrade_data.get("jobName") if upgrade_data else None
    
    @property
    def update_progress(self) -> float:
        """Return update progress as a float, or 0 if not updating."""
        upgrade_data = self._data.get("getUpgrade")
        if not upgrade_data:
            return 0.0

        progress = upgrade_data.get("progress")
        return float(progress) if progress is not None else 0.0<|MERGE_RESOLUTION|>--- conflicted
+++ resolved
@@ -6,11 +6,7 @@
 from ..device import Device
 from typing import cast
 from logging import getLogger
-<<<<<<< HEAD
-from datetime import datetime
-=======
 from datetime import datetime, timezone
->>>>>>> c468befb
 
 _LOGGER = getLogger(__name__)
 
@@ -210,29 +206,17 @@
         return self._data.get("realInfo", {}).get("changeDesiccantFrequency", 0)
     
     @property
-<<<<<<< HEAD
-    def last_feed_time(self) -> str | None:
-        """Return the recordTime of the last successful grain output as a formatted string."""
-        _LOGGER.debug("last_feed_time called for device: %s", self.serial)
-        raw = self._data.get("workRecord", [])
-
-=======
     def last_feed_time(self) -> datetime | None:
         """Return the recordTime of the last successful grain output as a datetime object."""
         _LOGGER.debug("last_feed_time called for device: %s", self.serial)
         raw = self._data.get("workRecord", [])
         
->>>>>>> c468befb
         # Log raw to help debug
         _LOGGER.debug("Raw workRecord (from self._data): %s", raw)
 
         if not raw or not isinstance(raw, list):
             return None
-<<<<<<< HEAD
-
-=======
         
->>>>>>> c468befb
         for day_entry in raw:
             work_records = day_entry.get("workRecords", [])
             for record in work_records:
@@ -240,15 +224,6 @@
                 if record.get("type") == "GRAIN_OUTPUT_SUCCESS":
                     timestamp_ms = record.get("recordTime", 0)
                     if timestamp_ms:
-<<<<<<< HEAD
-                        dt = datetime.fromtimestamp(timestamp_ms / 1000)
-                        _LOGGER.debug("Returning formatted time: %s", dt.strftime("%Y-%m-%d %H:%M:%S"))
-                        return dt.strftime("%Y-%m-%d %H:%M:%S")
-
-        return None
-    
-    @property
-=======
                         # Convert to timezone-aware UTC datetime
                         dt = datetime.fromtimestamp(timestamp_ms / 1000, tz=timezone.utc)
                         _LOGGER.debug("Returning datetime object: %s", dt.isoformat())
@@ -270,7 +245,6 @@
         return 0
 
     @property
->>>>>>> c468befb
     def feeding_plan_today_data(self) -> str:
         return self._data.get("getfeedingplantoday", {})
 
@@ -288,13 +262,8 @@
             await self.api.set_desiccant_cycle(self.serial, value, key)
             await self.refresh()  # Refresh the state after the action
         except aiohttp.ClientError as err:
-<<<<<<< HEAD
-            _LOGGER.error(f"Failed to set desiccant frequency for {self.serial}: {err}")
-            raise PetLibroAPIError(f"Error setting desiccantfrequency: {err}")
-=======
             _LOGGER.error(f"Failed to set desiccant cycle for {self.serial}: {err}")
             raise PetLibroAPIError(f"Error setting desiccant cycle: {err}")
->>>>>>> c468befb
     
     @property
     def sound_switch(self) -> bool:
