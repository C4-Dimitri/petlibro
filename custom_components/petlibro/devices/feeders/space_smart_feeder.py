--- conflicted
+++ resolved
@@ -23,10 +23,7 @@
             grain_status = await self.api.device_grain_status(self.serial)
             real_info = await self.api.device_real_info(self.serial)
             attribute_settings = await self.api.device_attribute_settings(self.serial)
-<<<<<<< HEAD
-=======
             get_upgrade = await self.api.get_device_upgrade(self.serial)
->>>>>>> c468befb
             get_feeding_plan_today = await self.api.device_feeding_plan_today_new(self.serial)
             get_device_events = await self.api.device_events(self.serial)
     
@@ -35,12 +32,9 @@
                 "grainStatus": grain_status or {},
                 "realInfo": real_info or {},
                 "getAttributeSetting": attribute_settings or {},
-<<<<<<< HEAD
-=======
                 "getfeedingplantoday": get_feeding_plan_today or {},
-                "getDeviceEvents": get_device_events or {}
+                "getDeviceEvents": get_device_events or {},
                 "getUpgrade": get_upgrade or {},
->>>>>>> c468befb
                 "getfeedingplantoday": get_feeding_plan_today or {}
             })
         except PetLibroAPIError as err:
@@ -185,13 +179,6 @@
         return self._data.get("realInfo", {}).get("soundSwitch", False)
 
     @property
-<<<<<<< HEAD
-    def last_feed_time(self) -> str | None:
-        """Return the recordTime of the last successful grain output as a formatted string."""
-        _LOGGER.debug("last_feed_time called for device: %s", self.serial)
-        raw = self._data.get("workRecord", [])
-
-=======
     def vacuum_state(self) -> bool:
         events = self._data.get("getDeviceEvents", {}).get("data", {}).get("eventInfos", [])
         return any(event.get("eventKey") == "VACUUM_FAILED" for event in events)
@@ -212,17 +199,12 @@
         _LOGGER.debug("last_feed_time called for device: %s", self.serial)
         raw = self._data.get("workRecord", [])
         
->>>>>>> c468befb
         # Log raw to help debug
         _LOGGER.debug("Raw workRecord (from self._data): %s", raw)
 
         if not raw or not isinstance(raw, list):
             return None
-<<<<<<< HEAD
-
-=======
         
->>>>>>> c468befb
         for day_entry in raw:
             work_records = day_entry.get("workRecords", [])
             for record in work_records:
@@ -230,38 +212,6 @@
                 if record.get("type") == "GRAIN_OUTPUT_SUCCESS":
                     timestamp_ms = record.get("recordTime", 0)
                     if timestamp_ms:
-<<<<<<< HEAD
-                        dt = datetime.fromtimestamp(timestamp_ms / 1000)
-                        _LOGGER.debug("Returning formatted time: %s", dt.strftime("%Y-%m-%d %H:%M:%S"))
-                        return dt.strftime("%Y-%m-%d %H:%M:%S")
-
-        return None
-
-    @property
-    def last_feed_time(self) -> str | None:
-        """Return the recordTime of the last successful grain output as a formatted string."""
-        _LOGGER.debug("last_feed_time called for device: %s", self.serial)
-        raw = self._data.get("workRecord", [])
-
-        # Log raw to help debug
-        _LOGGER.debug("Raw workRecord (from self._data): %s", raw)
-
-        if not raw or not isinstance(raw, list):
-            return None
-
-        for day_entry in raw:
-            work_records = day_entry.get("workRecords", [])
-            for record in work_records:
-                _LOGGER.debug("Evaluating record type: %s", record.get("type"))
-                if record.get("type") == "GRAIN_OUTPUT_SUCCESS":
-                    timestamp_ms = record.get("recordTime", 0)
-                    if timestamp_ms:
-                        dt = datetime.fromtimestamp(timestamp_ms / 1000)
-                        _LOGGER.debug("Returning formatted time: %s", dt.strftime("%Y-%m-%d %H:%M:%S"))
-                        return dt.strftime("%Y-%m-%d %H:%M:%S")
-
-        return None
-=======
                         # Convert to timezone-aware UTC datetime
                         dt = datetime.fromtimestamp(timestamp_ms / 1000, tz=timezone.utc)
                         _LOGGER.debug("Returning datetime object: %s", dt.isoformat())
@@ -281,7 +231,6 @@
                 if record.get("type") == "GRAIN_OUTPUT_SUCCESS":
                     return record.get("actualGrainNum") or 0
         return 0
->>>>>>> c468befb
 
     @property
     def feeding_plan_today_data(self) -> str:
@@ -443,45 +392,25 @@
             _LOGGER.error(f"Failed to set sound level for {self.serial}: {err}")
             raise PetLibroAPIError(f"Error setting sound level: {err}")
 
-<<<<<<< HEAD
-    # Method for light turn on
-    async def set_light_on(self) -> None:
-        _LOGGER.debug(f"Turning on the light for {self.serial}")
-=======
     # Method for indicator turn on
     async def set_light_on(self) -> None:
         _LOGGER.debug(f"Turning on the indicator for {self.serial}")
->>>>>>> c468befb
         try:
             await self.api.set_light_on(self.serial)
             await self.refresh()  # Refresh the state after the action
         except aiohttp.ClientError as err:
-<<<<<<< HEAD
-            _LOGGER.error(f"Failed to turn on the light for {self.serial}: {err}")
-            raise PetLibroAPIError(f"Error turning on the light: {err}")
-
-    # Method for light turn off
-    async def set_light_off(self) -> None:
-        _LOGGER.debug(f"Turning off the light for {self.serial}")
-=======
             _LOGGER.error(f"Failed to turn on the indicator for {self.serial}: {err}")
             raise PetLibroAPIError(f"Error turning on the indicator: {err}")
 
     # Method for indicator turn off
     async def set_light_off(self) -> None:
         _LOGGER.debug(f"Turning off the indicator for {self.serial}")
->>>>>>> c468befb
         try:
             await self.api.set_light_off(self.serial)
             await self.refresh()  # Refresh the state after the action
         except aiohttp.ClientError as err:
-<<<<<<< HEAD
-            _LOGGER.error(f"Failed to turn off the light for {self.serial}: {err}")
-            raise PetLibroAPIError(f"Error turning off the light: {err}")
-=======
             _LOGGER.error(f"Failed to turn off the indicator for {self.serial}: {err}")
             raise PetLibroAPIError(f"Error turning off the indicator: {err}")
->>>>>>> c468befb
 
     # Method for light turn on
     async def set_sleep_on(self) -> None:
@@ -501,9 +430,6 @@
             await self.refresh()  # Refresh the state after the action
         except aiohttp.ClientError as err:
             _LOGGER.error(f"Failed to turn off sleep mode for {self.serial}: {err}")
-<<<<<<< HEAD
-            raise PetLibroAPIError(f"Error turning off sleep mode: {err}")
-=======
             raise PetLibroAPIError(f"Error turning off sleep mode: {err}")
 
     @property
@@ -537,5 +463,4 @@
             return 0.0
 
         progress = upgrade_data.get("progress")
-        return float(progress) if progress is not None else 0.0
->>>>>>> c468befb
+        return float(progress) if progress is not None else 0.0