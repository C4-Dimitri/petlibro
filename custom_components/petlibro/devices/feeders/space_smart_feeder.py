import aiohttp

from typing import cast
from logging import getLogger
from ...exceptions import PetLibroAPIError
from ..device import Device
from datetime import datetime

_LOGGER = getLogger(__name__)

class SpaceSmartFeeder(Device):  # Inherit directly from Device
    def __init__(self, *args, **kwargs):
        """Initialize the feeder with default values."""
        super().__init__(*args, **kwargs)
        self._manual_feed_quantity = None  # Default to None initially

    async def refresh(self):
        """Refresh the device data from the API."""
        try:
            await super().refresh()  # Call the refresh method from Device
    
            # Fetch specific data for this device
            grain_status = await self.api.device_grain_status(self.serial)
            real_info = await self.api.device_real_info(self.serial)
<<<<<<< HEAD
            attribute_settings = await self.api.device_attribute_settings(self.serial)
=======
            get_upgrade = await self.api.get_device_upgrade(self.serial)
>>>>>>> 21bba3f6
            get_feeding_plan_today = await self.api.device_feeding_plan_today_new(self.serial)
            get_device_events = await self.api.device_events(self.serial)
    
            # Update internal data with fetched API data
            self.update_data({
                "grainStatus": grain_status or {},
                "realInfo": real_info or {},
<<<<<<< HEAD
                "getAttributeSetting": attribute_settings or {},
                "getfeedingplantoday": get_feeding_plan_today or {},
                "getDeviceEvents": get_device_events or {}
=======
                "getUpgrade": get_upgrade or {},
                "getfeedingplantoday": get_feeding_plan_today or {}
>>>>>>> 21bba3f6
            })
        except PetLibroAPIError as err:
            _LOGGER.error(f"Error refreshing data for SpaceSmartFeeder: {err}")

    @property
    def available(self) -> bool:
        _LOGGER.debug(f"Device {self.device.name} availability: {self.device.online}")
        return self.device.online if hasattr(self.device, 'online') else True

    @property
    def today_feeding_quantities(self) -> list[int]:
        return self._data.get("grainStatus", {}).get("todayFeedingQuantities", [])

    @property
    def today_feeding_quantity(self) -> int:
        return self._data.get("grainStatus", {}).get("todayFeedingQuantity", 0)

    @property
    def today_feeding_times(self) -> int:
        return self._data.get("grainStatus", {}).get("todayFeedingTimes", 0)

    @property
    def feeding_plan_state(self) -> bool:
        """Return the state of the feeding plan, based on API data."""
        return bool(self._data.get("enableFeedingPlan", False))

    @property
    def battery_state(self) -> str:
        return cast(str, self._data.get("realInfo", {}).get("batteryState", "unknown"))

    @property
    def food_low(self) -> bool:
        return not bool(self._data.get("realInfo", {}).get("surplusGrain", True))

    @property
    def unit_type(self) -> int:
        return self._data.get("realInfo", {}).get("unitType", 1)

    @property
    def battery_display_type(self) -> float:
        """Get the battery percentage state."""
        try:
            value = str(self._data.get("realInfo", {}).get("batteryDisplayType", "percentage"))
            # Attempt to convert the value to a float
            return cast(float, float(value))
        except (TypeError, ValueError):
            # Handle the case where the value is None or not a valid float
            return 0.0

    @property
    def online(self) -> bool:
        return bool(self._data.get("realInfo", {}).get("online", False))

    @property
    def running_state(self) -> bool:
        return self._data.get("realInfo", {}).get("runningState", "IDLE") == "RUNNING"

    @property
    def whether_in_sleep_mode(self) -> bool:
        return bool(self._data.get("getAttributeSetting", {}).get("enableSleepMode", False))

    @property
    def enable_low_battery_notice(self) -> bool:
        return bool(self._data.get("realInfo", {}).get("enableLowBatteryNotice", False))

    @property
    def enable_power_change_notice(self) -> bool:
        return bool(self._data.get("realInfo", {}).get("enablePowerChangeNotice", False))

    @property
    def enable_grain_outlet_blocked_notice(self) -> bool:
        return bool(self._data.get("realInfo", {}).get("enableGrainOutletBlockedNotice", False))

    @property
    def device_sn(self) -> str:
        return self._data.get("realInfo", {}).get("deviceSn", "unknown")

    @property
    def mac_address(self) -> str:
        return self._data.get("realInfo", {}).get("mac", "unknown")

    @property
    def wifi_ssid(self) -> str:
        return self._data.get("realInfo", {}).get("wifiSsid", "unknown")

    @property
    def wifi_rssi(self) -> int:
        return self._data.get("realInfo", {}).get("wifiRssi", -100)

    @property
    def electric_quantity(self) -> int:
        return self._data.get("realInfo", {}).get("electricQuantity", 0)

    @property
    def enable_feeding_plan(self) -> bool:
        return self._data.get("realInfo", {}).get("enableFeedingPlan", False)

    @property
    def enable_sound(self) -> bool:
        return self._data.get("realInfo", {}).get("enableSound", False)

    @property
    def enable_light(self) -> bool:
        return self._data.get("realInfo", {}).get("enableLight", False)

    @property
    def vacuum_state(self) -> bool:
        return self._data.get("realInfo", {}).get("vacuumState", False)

    @property
    def pump_air_state(self) -> bool:
        return self._data.get("realInfo", {}).get("pumpAirState", False)

    @property
    def cover_close_speed(self) -> str:
        return self._data.get("realInfo", {}).get("coverCloseSpeed", "unknown")

    @property
    def enable_re_grain_notice(self) -> bool:
        return self._data.get("realInfo", {}).get("enableReGrainNotice", False)

    @property
    def child_lock_switch(self) -> bool:
        return self._data.get("realInfo", {}).get("childLockSwitch", False)

    @property
    def close_door_time_sec(self) -> int:
        return self._data.get("realInfo", {}).get("closeDoorTimeSec", 0)

    @property
    def screen_display_switch(self) -> bool:
        return bool(self._data.get("realInfo", {}).get("screenDisplaySwitch", False))

    @property
    def remaining_desiccant(self) -> float:
        """Get the remaining desiccant days."""
        return cast(float, self._data.get("remainingDesiccantDays", 0))
<<<<<<< HEAD

    @property
    def sound_switch(self) -> bool:
        return self._data.get("realInfo", {}).get("soundSwitch", False)

    @property
    def vacuum_state(self) -> bool:
        events = self._data.get("getDeviceEvents", {}).get("data", {}).get("eventInfos", [])
        return any(event.get("eventKey") == "VACUUM_FAILED" for event in events)

    @property
    def food_dispenser_state(self) -> bool:
        events = self._data.get("getDeviceEvents", {}).get("data", {}).get("eventInfos", [])
        return any(event.get("eventKey") == "GRAIN_OUTLET_BLOCKED_OVERTIME" for event in events)

    @property
    def food_outlet_state(self) -> bool:
        events = self._data.get("getDeviceEvents", {}).get("data", {}).get("eventInfos", [])
        return any(event.get("eventKey") == "FOOD_OUTLET_DOOR_FAILED_CLOSE" for event in events)

    @property
    def last_feed_time(self) -> str | None:
        """Return the recordTime of the last successful grain output as a formatted string."""
        _LOGGER.debug("last_feed_time called for device: %s", self.serial)
        raw = self._data.get("workRecord", [])

        # Log raw to help debug
        _LOGGER.debug("Raw workRecord (from self._data): %s", raw)

        if not raw or not isinstance(raw, list):
            return None

        for day_entry in raw:
            work_records = day_entry.get("workRecords", [])
            for record in work_records:
                _LOGGER.debug("Evaluating record type: %s", record.get("type"))
                if record.get("type") == "GRAIN_OUTPUT_SUCCESS":
                    timestamp_ms = record.get("recordTime", 0)
                    if timestamp_ms:
                        dt = datetime.fromtimestamp(timestamp_ms / 1000)
                        _LOGGER.debug("Returning formatted time: %s", dt.strftime("%Y-%m-%d %H:%M:%S"))
                        return dt.strftime("%Y-%m-%d %H:%M:%S")

        return None

=======
    
>>>>>>> 21bba3f6
    @property
    def last_feed_time(self) -> datetime | None:
        """Return the recordTime of the last successful grain output as a datetime object."""
        _LOGGER.debug("last_feed_time called for device: %s", self.serial)
        raw = self._data.get("workRecord", [])
        
        # Log raw to help debug
        _LOGGER.debug("Raw workRecord (from self._data): %s", raw)

        if not raw or not isinstance(raw, list):
            return None
        
        for day_entry in raw:
            work_records = day_entry.get("workRecords", [])
            for record in work_records:
                _LOGGER.debug("Evaluating record type: %s", record.get("type"))
                if record.get("type") == "GRAIN_OUTPUT_SUCCESS":
                    timestamp_ms = record.get("recordTime", 0)
                    if timestamp_ms:
                        # Convert to timezone-aware UTC datetime
                        dt = datetime.fromtimestamp(timestamp_ms / 1000, tz=timezone.utc)
                        _LOGGER.debug("Returning datetime object: %s", dt.isoformat())
                        return dt
        return None

    @property
    def last_feed_quantity(self) -> int | None:
        """Return the last feed amount in raw grain count."""
        raw = self._data.get("workRecord", [])
        if not raw or not isinstance(raw, list):
            return 0

        for day_entry in raw:
            for record in day_entry.get("workRecords", []):
                _LOGGER.debug("Evaluating record type: %s", record.get("type"))
                if record.get("type") == "GRAIN_OUTPUT_SUCCESS":
                    return record.get("actualGrainNum") or 0
        return 0

    @property
    def feeding_plan_today_data(self) -> str:
        return self._data.get("getfeedingplantoday", {})

    @property
    def manual_feed_quantity(self):
        if self._manual_feed_quantity is None:
            _LOGGER.warning(f"manual_feed_quantity is None for {self.serial}, setting default to 1.")
            self._manual_feed_quantity = 1  # Default value
        return self._manual_feed_quantity
    
    # Error-handling updated for set_feeding_plan
    async def set_feeding_plan(self, value: bool) -> None:
        _LOGGER.debug(f"Setting feeding plan to {value} for {self.serial}")
        try:
            await self.api.set_feeding_plan(self.serial, value)
            await self.refresh()  # Refresh the state after the action
        except aiohttp.ClientError as err:
            _LOGGER.error(f"Failed to set feeding plan for {self.serial}: {err}")
            raise PetLibroAPIError(f"Error setting feeding plan: {err}")

    # Error-handling updated for set_child_lock
    async def set_child_lock(self, value: bool) -> None:
        _LOGGER.debug(f"Setting child lock to {value} for {self.serial}")
        try:
            await self.api.set_child_lock(self.serial, value)
            await self.refresh()  # Refresh the state after the action
        except aiohttp.ClientError as err:
            _LOGGER.error(f"Failed to set child lock for {self.serial}: {err}")
            raise PetLibroAPIError(f"Error setting child lock: {err}")

    # Error-handling updated for set_light_enable
    async def set_light_enable(self, value: bool) -> None:
        _LOGGER.debug(f"Setting light enable to {value} for {self.serial}")
        try:
            await self.api.set_light_enable(self.serial, value)
            await self.refresh()  # Refresh the state after the action
        except aiohttp.ClientError as err:
            _LOGGER.error(f"Failed to set light enable for {self.serial}: {err}")
            raise PetLibroAPIError(f"Error setting light enable: {err}")

    # Error-handling updated for set_light_switch
    async def set_light_switch(self, value: bool) -> None:
        _LOGGER.debug(f"Setting light switch to {value} for {self.serial}")
        try:
            await self.api.set_light_switch(self.serial, value)
            await self.refresh()  # Refresh the state after the action
        except aiohttp.ClientError as err:
            _LOGGER.error(f"Failed to set light switch for {self.serial}: {err}")
            raise PetLibroAPIError(f"Error setting light switch: {err}")

    # Error-handling updated for set_sound_enable
    async def set_sound_enable(self, value: bool) -> None:
        _LOGGER.debug(f"Setting sound enable to {value} for {self.serial}")
        try:
            await self.api.set_sound_enable(self.serial, value)
            await self.refresh()  # Refresh the state after the action
        except aiohttp.ClientError as err:
            _LOGGER.error(f"Failed to set sound enable for {self.serial}: {err}")
            raise PetLibroAPIError(f"Error setting sound enable: {err}")

    # Error-handling updated for set_sound_switch
    async def set_sound_switch(self, value: bool) -> None:
        _LOGGER.debug(f"Setting sound switch to {value} for {self.serial}")
        try:
            await self.api.set_sound_switch(self.serial, value)
            await self.refresh()  # Refresh the state after the action
        except aiohttp.ClientError as err:
            _LOGGER.error(f"Failed to set sound switch for {self.serial}: {err}")
            raise PetLibroAPIError(f"Error setting sound switch: {err}")

    @manual_feed_quantity.setter
    def manual_feed_quantity(self, value: float):
        """Set the manual feed quantity."""
        _LOGGER.debug(f"Setting manual feed quantity: serial={self.serial}, value={value}")
        self._manual_feed_quantity = value
    
    async def set_manual_feed_quantity(self, value: float):
        """Set the manual feed quantity with a default value handling"""
        _LOGGER.debug(f"Setting manual feed quantity: serial={self.serial}, value={value}")
        self.manual_feed_quantity = max(1, min(value, 12))  # Ensure value is within valid range
        await self.refresh()

    # Method for manual feeding
    async def set_manual_feed(self) -> None:
        _LOGGER.debug(f"Triggering manual feed for {self.serial}")
        try:
            feed_quantity = getattr(self, "manual_feed_quantity", 1)  # Default to 1 if not set
            await self.api.set_manual_feed(self.serial, feed_quantity)
            await self.refresh()  # Refresh the state after the action
        except aiohttp.ClientError as err:
            _LOGGER.error(f"Failed to trigger manual feed for {self.serial}: {err}")
            raise PetLibroAPIError(f"Error triggering manual feed: {err}")

    # Method for setting the feeding plan
    async def set_feeding_plan(self, value: bool) -> None:
        _LOGGER.debug(f"Setting feeding plan to {value} for {self.serial}")
        try:
            await self.api.set_feeding_plan(self.serial, value)
            await self.refresh()  # Refresh the state after the action
        except aiohttp.ClientError as err:
            _LOGGER.error(f"Failed to set feeding plan for {self.serial}: {err}")
            raise PetLibroAPIError(f"Error setting feeding plan: {err}")

<<<<<<< HEAD
    @property
    def vacuum_mode(self) -> str:
        api_value =  self._data.get("realInfo", {}).get("vacuumMode", "NORMAL")

        # Direct mapping inside the property
        if api_value == "LEARNING":
            return "Study"
        elif api_value == "NORMAL":
            return "Normal"
        elif api_value == "MANUAL":
            return "Manual"
        else:
            return "Unknown"

    async def set_vacuum_mode(self, value: str) -> None:
        _LOGGER.debug(f"Setting vacuum mode to {value} for {self.serial}")
        try:
            await self.api.set_vacuum_mode(self.serial, value)
            await self.refresh()  # Refresh the state after the action
        except aiohttp.ClientError as err:
            _LOGGER.error(f"Failed to set vacuum mode for {self.serial}: {err}")
            raise PetLibroAPIError(f"Error setting vacuum mode: {err}")

    # Method for sound turn on
    async def set_sound_on(self) -> None:
        _LOGGER.debug(f"Turning on the sound for {self.serial}")
        try:
            await self.api.set_sound_on(self.serial)
            await self.refresh()  # Refresh the state after the action
        except aiohttp.ClientError as err:
            _LOGGER.error(f"Failed to turn on the sound for {self.serial}: {err}")
            raise PetLibroAPIError(f"Error turning on the sound: {err}")

    # Method for sound turn off
    async def set_sound_off(self) -> None:
        _LOGGER.debug(f"Turning off the sound for {self.serial}")
        try:
            await self.api.set_sound_off(self.serial)
            await self.refresh()  # Refresh the state after the action
        except aiohttp.ClientError as err:
            _LOGGER.error(f"Failed to turn off the sound for {self.serial}: {err}")
            raise PetLibroAPIError(f"Error turning off the sound: {err}")

    @property
    def sound_level(self) -> float:
        return self._data.get("getAttributeSetting", {}).get("volume", 0)

    async def set_sound_level(self, value: float) -> None:
        _LOGGER.debug(f"Setting sound level to {value} for {self.serial}")
        try:
            await self.api.set_sound_level(self.serial, value)
            await self.refresh()  # Refresh the state after the action
        except aiohttp.ClientError as err:
            _LOGGER.error(f"Failed to set sound level for {self.serial}: {err}")
            raise PetLibroAPIError(f"Error setting sound level: {err}")

    # Method for light turn on
    async def set_light_on(self) -> None:
        _LOGGER.debug(f"Turning on the light for {self.serial}")
=======
    # Method for indicator turn on
    async def set_light_on(self) -> None:
        _LOGGER.debug(f"Turning on the indicator for {self.serial}")
>>>>>>> 21bba3f6
        try:
            await self.api.set_light_on(self.serial)
            await self.refresh()  # Refresh the state after the action
        except aiohttp.ClientError as err:
<<<<<<< HEAD
            _LOGGER.error(f"Failed to turn on the light for {self.serial}: {err}")
            raise PetLibroAPIError(f"Error turning on the light: {err}")

    # Method for light turn off
    async def set_light_off(self) -> None:
        _LOGGER.debug(f"Turning off the light for {self.serial}")
=======
            _LOGGER.error(f"Failed to turn on the indicator for {self.serial}: {err}")
            raise PetLibroAPIError(f"Error turning on the indicator: {err}")

    # Method for indicator turn off
    async def set_light_off(self) -> None:
        _LOGGER.debug(f"Turning off the indicator for {self.serial}")
>>>>>>> 21bba3f6
        try:
            await self.api.set_light_off(self.serial)
            await self.refresh()  # Refresh the state after the action
        except aiohttp.ClientError as err:
<<<<<<< HEAD
            _LOGGER.error(f"Failed to turn off the light for {self.serial}: {err}")
            raise PetLibroAPIError(f"Error turning off the light: {err}")

    # Method for light turn on
    async def set_sleep_on(self) -> None:
        _LOGGER.debug(f"Turning on sleep mode for {self.serial}")
        try:
            await self.api.set_sleep_on(self.serial)
            await self.refresh()  # Refresh the state after the action
        except aiohttp.ClientError as err:
            _LOGGER.error(f"Failed to turn on sleep mode for {self.serial}: {err}")
            raise PetLibroAPIError(f"Error turning on sleep mode: {err}")

    # Method for light turn off
    async def set_sleep_off(self) -> None:
        _LOGGER.debug(f"Turning off sleep mode for {self.serial}")
        try:
            await self.api.set_sleep_off(self.serial)
            await self.refresh()  # Refresh the state after the action
        except aiohttp.ClientError as err:
            _LOGGER.error(f"Failed to turn off sleep mode for {self.serial}: {err}")
            raise PetLibroAPIError(f"Error turning off sleep mode: {err}")
=======
            _LOGGER.error(f"Failed to turn off the indicator for {self.serial}: {err}")
            raise PetLibroAPIError(f"Error turning off the indicator: {err}")

    @property
    def update_available(self) -> bool:
        """Return True if an update is available, False otherwise."""
        return bool(self._data.get("getUpgrade", {}).get("jobItemId"))
    
    @property
    def update_release_notes(self) -> str | None:
        """Return release notes if available, else None."""
        upgrade_data = self._data.get("getUpgrade")
        return upgrade_data.get("upgradeDesc") if upgrade_data else None
    
    @property
    def update_version(self) -> str | None:
        """Return target version if available, else None."""
        upgrade_data = self._data.get("getUpgrade")
        return upgrade_data.get("targetVersion") if upgrade_data else None
    
    @property
    def update_name(self) -> str | None:
        """Return update job name if available, else None."""
        upgrade_data = self._data.get("getUpgrade")
        return upgrade_data.get("jobName") if upgrade_data else None
    
    @property
    def update_progress(self) -> float:
        """Return update progress as a float, or 0 if not updating."""
        upgrade_data = self._data.get("getUpgrade")
        if not upgrade_data:
            return 0.0

        progress = upgrade_data.get("progress")
        return float(progress) if progress is not None else 0.0
>>>>>>> 21bba3f6
<|MERGE_RESOLUTION|>--- conflicted
+++ resolved
@@ -22,11 +22,8 @@
             # Fetch specific data for this device
             grain_status = await self.api.device_grain_status(self.serial)
             real_info = await self.api.device_real_info(self.serial)
-<<<<<<< HEAD
             attribute_settings = await self.api.device_attribute_settings(self.serial)
-=======
             get_upgrade = await self.api.get_device_upgrade(self.serial)
->>>>>>> 21bba3f6
             get_feeding_plan_today = await self.api.device_feeding_plan_today_new(self.serial)
             get_device_events = await self.api.device_events(self.serial)
     
@@ -34,14 +31,11 @@
             self.update_data({
                 "grainStatus": grain_status or {},
                 "realInfo": real_info or {},
-<<<<<<< HEAD
                 "getAttributeSetting": attribute_settings or {},
                 "getfeedingplantoday": get_feeding_plan_today or {},
                 "getDeviceEvents": get_device_events or {}
-=======
                 "getUpgrade": get_upgrade or {},
                 "getfeedingplantoday": get_feeding_plan_today or {}
->>>>>>> 21bba3f6
             })
         except PetLibroAPIError as err:
             _LOGGER.error(f"Error refreshing data for SpaceSmartFeeder: {err}")
@@ -179,7 +173,6 @@
     def remaining_desiccant(self) -> float:
         """Get the remaining desiccant days."""
         return cast(float, self._data.get("remainingDesiccantDays", 0))
-<<<<<<< HEAD
 
     @property
     def sound_switch(self) -> bool:
@@ -200,34 +193,6 @@
         events = self._data.get("getDeviceEvents", {}).get("data", {}).get("eventInfos", [])
         return any(event.get("eventKey") == "FOOD_OUTLET_DOOR_FAILED_CLOSE" for event in events)
 
-    @property
-    def last_feed_time(self) -> str | None:
-        """Return the recordTime of the last successful grain output as a formatted string."""
-        _LOGGER.debug("last_feed_time called for device: %s", self.serial)
-        raw = self._data.get("workRecord", [])
-
-        # Log raw to help debug
-        _LOGGER.debug("Raw workRecord (from self._data): %s", raw)
-
-        if not raw or not isinstance(raw, list):
-            return None
-
-        for day_entry in raw:
-            work_records = day_entry.get("workRecords", [])
-            for record in work_records:
-                _LOGGER.debug("Evaluating record type: %s", record.get("type"))
-                if record.get("type") == "GRAIN_OUTPUT_SUCCESS":
-                    timestamp_ms = record.get("recordTime", 0)
-                    if timestamp_ms:
-                        dt = datetime.fromtimestamp(timestamp_ms / 1000)
-                        _LOGGER.debug("Returning formatted time: %s", dt.strftime("%Y-%m-%d %H:%M:%S"))
-                        return dt.strftime("%Y-%m-%d %H:%M:%S")
-
-        return None
-
-=======
-    
->>>>>>> 21bba3f6
     @property
     def last_feed_time(self) -> datetime | None:
         """Return the recordTime of the last successful grain output as a datetime object."""
@@ -371,7 +336,6 @@
             _LOGGER.error(f"Failed to set feeding plan for {self.serial}: {err}")
             raise PetLibroAPIError(f"Error setting feeding plan: {err}")
 
-<<<<<<< HEAD
     @property
     def vacuum_mode(self) -> str:
         api_value =  self._data.get("realInfo", {}).get("vacuumMode", "NORMAL")
@@ -428,40 +392,25 @@
             _LOGGER.error(f"Failed to set sound level for {self.serial}: {err}")
             raise PetLibroAPIError(f"Error setting sound level: {err}")
 
-    # Method for light turn on
-    async def set_light_on(self) -> None:
-        _LOGGER.debug(f"Turning on the light for {self.serial}")
-=======
     # Method for indicator turn on
     async def set_light_on(self) -> None:
         _LOGGER.debug(f"Turning on the indicator for {self.serial}")
->>>>>>> 21bba3f6
         try:
             await self.api.set_light_on(self.serial)
             await self.refresh()  # Refresh the state after the action
         except aiohttp.ClientError as err:
-<<<<<<< HEAD
-            _LOGGER.error(f"Failed to turn on the light for {self.serial}: {err}")
-            raise PetLibroAPIError(f"Error turning on the light: {err}")
-
-    # Method for light turn off
-    async def set_light_off(self) -> None:
-        _LOGGER.debug(f"Turning off the light for {self.serial}")
-=======
             _LOGGER.error(f"Failed to turn on the indicator for {self.serial}: {err}")
             raise PetLibroAPIError(f"Error turning on the indicator: {err}")
 
     # Method for indicator turn off
     async def set_light_off(self) -> None:
         _LOGGER.debug(f"Turning off the indicator for {self.serial}")
->>>>>>> 21bba3f6
         try:
             await self.api.set_light_off(self.serial)
             await self.refresh()  # Refresh the state after the action
         except aiohttp.ClientError as err:
-<<<<<<< HEAD
-            _LOGGER.error(f"Failed to turn off the light for {self.serial}: {err}")
-            raise PetLibroAPIError(f"Error turning off the light: {err}")
+            _LOGGER.error(f"Failed to turn off the indicator for {self.serial}: {err}")
+            raise PetLibroAPIError(f"Error turning off the indicator: {err}")
 
     # Method for light turn on
     async def set_sleep_on(self) -> None:
@@ -482,9 +431,6 @@
         except aiohttp.ClientError as err:
             _LOGGER.error(f"Failed to turn off sleep mode for {self.serial}: {err}")
             raise PetLibroAPIError(f"Error turning off sleep mode: {err}")
-=======
-            _LOGGER.error(f"Failed to turn off the indicator for {self.serial}: {err}")
-            raise PetLibroAPIError(f"Error turning off the indicator: {err}")
 
     @property
     def update_available(self) -> bool:
@@ -517,5 +463,4 @@
             return 0.0
 
         progress = upgrade_data.get("progress")
-        return float(progress) if progress is not None else 0.0
->>>>>>> 21bba3f6
+        return float(progress) if progress is not None else 0.0