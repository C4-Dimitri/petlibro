import aiohttp

from ...api import make_api_call
from aiohttp import ClientSession, ClientError
import asyncio
from datetime import datetime
from ...exceptions import PetLibroAPIError
from ..device import Device
from typing import cast
from logging import getLogger

_LOGGER = getLogger(__name__)

class PolarWetFoodFeeder(Device):
    async def refresh(self):
        """Refresh the device data from the API."""
        try:
            await super().refresh()  # This calls the refresh method in GranaryFeeder (which also inherits from Device)
    
            # Fetch specific data for this device
            grain_status = await self.api.device_grain_status(self.serial)
            real_info = await self.api.device_real_info(self.serial)
<<<<<<< HEAD
            attribute_settings = await self.api.device_attribute_settings(self.serial)
=======
            get_upgrade = await self.api.get_device_upgrade(self.serial)
>>>>>>> 21bba3f6
            wet_feeding_plan = await self.api.device_wet_feeding_plan(self.serial)
            get_feeding_plan_today = await self.api.device_feeding_plan_today_new(self.serial)
    
            # Update internal data with fetched API data
            self.update_data({
                "grainStatus": grain_status or {},
                "realInfo": real_info or {},
<<<<<<< HEAD
                "getAttributeSetting": attribute_settings or {},
=======
                "getUpgrade": get_upgrade or {},
>>>>>>> 21bba3f6
                "wetFeedingPlan": wet_feeding_plan or {},
                "getfeedingplantoday": get_feeding_plan_today or {}
            })
        except PetLibroAPIError as err:
            _LOGGER.error(f"Error refreshing data for PolarWetFoodFeeder: {err}")

    @property
    def available(self) -> bool:
        _LOGGER.debug(f"Device {self.device.name} availability: {self.device.online}")
        return self.device.online if hasattr(self.device, 'online') else True

    @property
    def battery_state(self) -> str:
        return cast(str, self._data.get("batteryState", "unknown"))  # Battery status is low or unknown
    
    @property
    def battery_display_type(self) -> float:
        """Get the battery percentage state."""
        try:
            value = str(self._data.get("realInfo", {}).get("batteryDisplayType", "percentage"))
            # Attempt to convert the value to a float
            return cast(float, float(value))
        except (TypeError, ValueError):
            # Handle the case where the value is None or not a valid float
            return 0.0

    @property
    def device_sn(self) -> str:
        """Returns the serial number of the device."""
        return self._data.get("deviceSn", "unknown")

    @property
    def door_blocked(self) -> bool:
        return bool(self._data.get("realInfo", {}).get("barnDoorError", False))

    @property
    def electric_quantity(self) -> int:
        """Electric quantity (battery percentage or power state)."""
        return self._data.get("electricQuantity", 0)

    @property
    def feeding_plan_state(self) -> bool:
        """Return the state of the feeding plan."""
        return bool(self._data.get("enableFeedingPlan", False))

    @property
    def food_low(self) -> bool:
        return not bool(self._data.get("surplusGrain", True))  # Surplus grain available

    @property
    def mac_address(self) -> str:
        """Returns the MAC address of the device."""
        return self._data.get("mac", "unknown")

    @property
    def next_feeding_day(self) -> str:
        """Returns the next feeding day."""
        return self._data.get("nextFeedingDay", "unknown")

    @property
    def next_feeding_time(self) -> str:
        """Returns the next feeding start time in AM/PM format."""
        raw_time = self._data.get("nextFeedingTime", "unknown")
        if raw_time == "unknown":
            return raw_time
        try:
            # Convert 24-hour time to 12-hour format with AM/PM
            time_obj = datetime.strptime(raw_time, "%H:%M")
            return time_obj.strftime("%I:%M %p")  # "08:00 AM" or "11:00 PM"
        except ValueError:
            return "Invalid time"

    @property
    def next_feeding_end_time(self) -> str:
        """Returns the next feeding end time in AM/PM format."""
        raw_time = self._data.get("nextFeedingEndTime", "unknown")
        if raw_time == "unknown":
            return raw_time
        try:
            # Convert 24-hour time to 12-hour format with AM/PM
            time_obj = datetime.strptime(raw_time, "%H:%M")
            return time_obj.strftime("%I:%M %p")  # "08:00 AM" or "11:00 PM"
        except ValueError:
            return "Invalid time"
        
    @property
    def manual_feed_id(self) -> int:
        """Returns the manual feed ID."""
        return self._data.get("wetFeedingPlan", {}).get("manualFeedId", None)
        
    @property
    def manual_feed_now(self) -> bool:
        """Returns whether the feeder is set to feed now or not."""
        return self.manual_feed_id is not None

    @property
    def online(self) -> bool:
        """Returns the online status of the device."""
        return self._data.get("online", False)

    @property
    def online_list(self) -> list:
        """Returns a list of online status records with timestamps."""
        return self._data.get("realInfo", {}).get("onlineList", [])

    @property
    def plate_position(self) -> int:
        """Returns the current position of the plate, if applicable."""
        return self._data.get("realInfo", {}).get("platePosition", 0)

    @property
    def temperature(self) -> float:
        """Returns the current temperature in Fahrenheit, rounded to 1 decimal place."""
        celsius = self._data.get("realInfo", {}).get("temperature", 0.0)
        fahrenheit = celsius * 9 / 5 + 32
        return round(fahrenheit, 1)  # Round to 1 decimal place

    @property
    def unit_type(self) -> int:
        return self._data.get("realInfo", {}).get("unitType", 1)

    @property
    def whether_in_sleep_mode(self) -> bool:
        return bool(self._data.get("getAttributeSetting", {}).get("enableSleepMode", False))

    @property
    def enable_low_battery_notice(self) -> bool:
        return bool(self._data.get("realInfo", {}).get("enableLowBatteryNotice", False))
    
    @property
    def wifi_rssi(self) -> int:
        return self._data.get("wifiRssi", -100)  # WiFi signal strength

    @property
    def wifi_ssid(self) -> str:
        return self._data.get("realInfo", {}).get("wifiSsid", "unknown")

    @property
    def feeding_plan_today_data(self) -> str:
        return self._data.get("getfeedingplantoday", {})

    async def set_manual_feed_now(self, start: bool, plate: int) -> None:
        plate = plate if plate is not None else self.plate_position
        try:
            if start:
                _LOGGER.debug(f"Triggering manual feed now for {self.serial} with plate no.{plate}")
                await self.api.set_manual_feed_now(self.serial, plate)
            else:
                _LOGGER.debug(f"Triggering stop feed now for {self.serial}")
                await self.api.set_stop_feed_now(self.serial, self.manual_feed_id)
            
            await self.refresh()  # Refresh the state after the action
        except aiohttp.ClientError as err:
            _LOGGER.error(f"Failed to trigger manual feed now for {self.serial} with plate no.{plate}: {err}")
            raise PetLibroAPIError(f"Error triggering manual feed now: {err}")
    
    async def set_plate_position(self, value: str | int) -> None:
        """Rotate bowl to requested plate (1-3)"""
        try:
            target = int(value)
        except (TypeError, ValueError):
            raise PetLibroAPIError(f"Invalid plate value: {value!r}")
        if target not in (1, 2, 3):
            # Raise an error if plate count somehow became less than 1 or more than 3.
            raise PetLibroAPIError(f"Plate must be 1, 2, or 3, got {target}")

        # Ensure we know current position
        if not self.plate_position:
            await self.refresh()
        curr = self.plate_position or 1

        steps = (target - curr) % 3
        _LOGGER.debug("Rotate-to-plate: curr=%s target=%s steps=%s for %s", curr, target, steps, self.serial)

        # didnt test other cooldowns, may be able reduce.
        ROTATE_COOLDOWN = 0.6
        for _ in range(steps):
            await self.api.set_rotate_food_bowl(self.serial)
            await asyncio.sleep(ROTATE_COOLDOWN)
            await self.refresh()

        # Final refresh so sensor/current_option show the target
        await self.refresh()

    async def rotate_food_bowl(self) -> None:
        _LOGGER.debug(f"Triggering rotate food bowl for {self.serial}")

        try:
            await self.api.set_rotate_food_bowl(self.serial)
            await self.refresh()  # Refresh the state after the action
        except aiohttp.ClientError as err:
            _LOGGER.error(f"Failed to trigger rotate food bowl for {self.serial}: {err}")
            raise PetLibroAPIError(f"Error triggering rotate food bowl: {err}")

    async def feed_audio(self) -> None:
        _LOGGER.debug(f"Triggering feed audio for {self.serial}")

        try:
            await self.api.set_feed_audio(self.serial)
            await self.refresh()  # Refresh the state after the action
        except aiohttp.ClientError as err:
            _LOGGER.error(f"Failed to trigger feed audio for {self.serial}: {err}")
            raise PetLibroAPIError(f"Error triggering feed audio: {err}")

    async def reposition_schedule(self) -> None:
        _LOGGER.debug(f"Triggering reposition the schedule for {self.serial}")

        if not self._data.get("wetFeedingPlan"):
            _LOGGER.debug(f"Triggering device data refresh because wet feeding plan data is missing for {self.serial}")
            # Refresh the state to ensure the wet feeding plan is already fetched
            try:
                await self.refresh()
            except aiohttp.ClientError as err:
                _LOGGER.error(f"Failed to refresh device data for triggering reposition the schedule for {self.serial}: {err}")
                raise PetLibroAPIError(f"Error refresh device data for triggering reposition schedule: {err}")

        wet_plan = self._data.get("wetFeedingPlan", {})
        plan_name = wet_plan.get("templateName")

        if not plan_name:
            _LOGGER.error(f"Missing template name in wetFeedingPlan for {self.serial}")
            raise PetLibroAPIError("Missing template name in wetFeedingPlan")

        plan_data = wet_plan.get("plan", [])
        if not isinstance(plan_data, list):
            _LOGGER.error(f"Unexpected format for wet feeding plan: {plan_data}")
            raise PetLibroAPIError("Invalid wet feeding plan format")

        current_feeding_plan = [
            {
                "id": plate.get("id"),
                "plate": plate.get("plate"),
                "label": plate.get("label"),
                "executionStartTime": plate.get("executionStartTime"),
                "executionEndTime": plate.get("executionEndTime"),
            }
            for plate in self._data.get("wetFeedingPlan", {}).get("plan", [])
        ]

        try:
            await self.api.set_reposition_schedule(self.serial, current_feeding_plan, plan_name)
            await self.refresh() # Refresh the state after the action
        except aiohttp.ClientError as err:
            _LOGGER.error(f"Failed to trigger reposition the schedule for {self.serial}: {err}")
            raise PetLibroAPIError(f"Error triggering reposition schedule: {err}")

    # Method for indicator turn on
    async def set_light_on(self) -> None:
        _LOGGER.debug(f"Turning on the indicator for {self.serial}")
        try:
            await self.api.set_light_on(self.serial)
            await self.refresh()  # Refresh the state after the action
        except aiohttp.ClientError as err:
            _LOGGER.error(f"Failed to turn on the indicator for {self.serial}: {err}")
            raise PetLibroAPIError(f"Error turning on the indicator: {err}")

    # Method for indicator turn off
    async def set_light_off(self) -> None:
        _LOGGER.debug(f"Turning off the indicator for {self.serial}")
        try:
            await self.api.set_light_off(self.serial)
            await self.refresh()  # Refresh the state after the action
        except aiohttp.ClientError as err:
            _LOGGER.error(f"Failed to turn off the indicator for {self.serial}: {err}")
            raise PetLibroAPIError(f"Error turning off the indicator: {err}")

    @property
    def update_available(self) -> bool:
        """Return True if an update is available, False otherwise."""
        return bool(self._data.get("getUpgrade", {}).get("jobItemId"))
    
    @property
    def update_release_notes(self) -> str | None:
        """Return release notes if available, else None."""
        upgrade_data = self._data.get("getUpgrade")
        return upgrade_data.get("upgradeDesc") if upgrade_data else None
    
    @property
    def update_version(self) -> str | None:
        """Return target version if available, else None."""
        upgrade_data = self._data.get("getUpgrade")
        return upgrade_data.get("targetVersion") if upgrade_data else None
    
    @property
    def update_name(self) -> str | None:
        """Return update job name if available, else None."""
        upgrade_data = self._data.get("getUpgrade")
        return upgrade_data.get("jobName") if upgrade_data else None
    
    @property
    def update_progress(self) -> float:
        """Return update progress as a float, or 0 if not updating."""
        upgrade_data = self._data.get("getUpgrade")
        if not upgrade_data:
            return 0.0

        progress = upgrade_data.get("progress")
        return float(progress) if progress is not None else 0.0<|MERGE_RESOLUTION|>--- conflicted
+++ resolved
@@ -20,11 +20,8 @@
             # Fetch specific data for this device
             grain_status = await self.api.device_grain_status(self.serial)
             real_info = await self.api.device_real_info(self.serial)
-<<<<<<< HEAD
             attribute_settings = await self.api.device_attribute_settings(self.serial)
-=======
             get_upgrade = await self.api.get_device_upgrade(self.serial)
->>>>>>> 21bba3f6
             wet_feeding_plan = await self.api.device_wet_feeding_plan(self.serial)
             get_feeding_plan_today = await self.api.device_feeding_plan_today_new(self.serial)
     
@@ -32,11 +29,8 @@
             self.update_data({
                 "grainStatus": grain_status or {},
                 "realInfo": real_info or {},
-<<<<<<< HEAD
                 "getAttributeSetting": attribute_settings or {},
-=======
                 "getUpgrade": get_upgrade or {},
->>>>>>> 21bba3f6
                 "wetFeedingPlan": wet_feeding_plan or {},
                 "getfeedingplantoday": get_feeding_plan_today or {}
             })
