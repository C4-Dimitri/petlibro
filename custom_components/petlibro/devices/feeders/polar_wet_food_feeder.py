--- conflicted
+++ resolved
@@ -274,7 +274,6 @@
         except aiohttp.ClientError as err:
             _LOGGER.error(f"Failed to trigger reposition the schedule for {self.serial}: {err}")
             raise PetLibroAPIError(f"Error triggering reposition schedule: {err}")
-<<<<<<< HEAD
 
     # Method for indicator turn on
     async def set_light_on(self) -> None:
@@ -295,8 +294,7 @@
         except aiohttp.ClientError as err:
             _LOGGER.error(f"Failed to turn off the indicator for {self.serial}: {err}")
             raise PetLibroAPIError(f"Error turning off the indicator: {err}")
-=======
-        
+
     @property
     def update_available(self) -> bool:
         """Return True if an update is available, False otherwise."""
@@ -328,5 +326,4 @@
             return 0.0
 
         progress = upgrade_data.get("progress")
-        return float(progress) if progress is not None else 0.0
->>>>>>> ad1e2765
+        return float(progress) if progress is not None else 0.0