import aiohttp

from typing import cast
from logging import getLogger
from ...exceptions import PetLibroAPIError
from ..device import Device
from datetime import datetime

_LOGGER = getLogger(__name__)

class AirSmartFeeder(Device):  # Inherit directly from Device
    def __init__(self, *args, **kwargs):
        """Initialize the feeder with default values."""
        super().__init__(*args, **kwargs)
        self.conversion_mode = "1/24"  # Static definition for AirSmartFeeder
        self._manual_feed_quantity = None  # Default to None initially

    async def refresh(self):
        """Refresh the device data from the API."""
        try:
            await super().refresh()  # Call the refresh method from Device

            # Fetch specific data for this device
            grain_status = await self.api.device_grain_status(self.serial)
            real_info = await self.api.device_real_info(self.serial)
            get_upgrade = await self.api.get_device_upgrade(self.serial)
            attribute_settings = await self.api.device_attribute_settings(self.serial)
            get_feeding_plan_today = await self.api.device_feeding_plan_today_new(self.serial)
    
            # Update internal data with fetched API data
            self.update_data({
                "grainStatus": grain_status or {},
                "realInfo": real_info or {},
                "getUpgrade": get_upgrade or {},
                "getAttributeSetting": attribute_settings or {},
                "getfeedingplantoday": get_feeding_plan_today or {}
            })
        except PetLibroAPIError as err:
            _LOGGER.error(f"Error refreshing data for AirSmartFeeder: {err}")

    @property
    def available(self) -> bool:
        _LOGGER.debug(f"Device {self.device.name} availability: {self.device.online}")
        return self.device.online if hasattr(self.device, 'online') else True

    @property
    def today_feeding_quantities(self) -> list[int]:
        return self._data.get("grainStatus", {}).get("todayFeedingQuantities", [])

    @property
    def today_feeding_quantity(self) -> int:
        return self._data.get("grainStatus", {}).get("todayFeedingQuantity", 0)

    @property
    def today_feeding_times(self) -> int:
        return self._data.get("grainStatus", {}).get("todayFeedingTimes", 0)

    @property
    def feeding_plan_state(self) -> bool:
        """Return the state of the feeding plan, based on API data."""
        return bool(self._data.get("enableFeedingPlan", False))

    @property
    def battery_state(self) -> str:
        return cast(str, self._data.get("realInfo", {}).get("batteryState", "unknown"))

    @property
    def food_dispenser_state(self) -> bool:
        return not bool(self._data.get("realInfo", {}).get("grainOutletState", True))

    @property
    def food_low(self) -> bool:
        return not bool(self._data.get("realInfo", {}).get("surplusGrain", True))

    @property
    def unit_type(self) -> int:
        return self._data.get("realInfo", {}).get("unitType", 1)

    @property
    def battery_display_type(self) -> float:
        """Get the battery percentage state."""
        try:
            value = str(self._data.get("realInfo", {}).get("batteryDisplayType", "percentage"))
            # Attempt to convert the value to a float
            return cast(float, float(value))
        except (TypeError, ValueError):
            # Handle the case where the value is None or not a valid float
            return 0.0

    @property
    def online(self) -> bool:
        return bool(self._data.get("realInfo", {}).get("online", False))

    @property
    def running_state(self) -> bool:
        return self._data.get("realInfo", {}).get("runningState", "IDLE") == "RUNNING"

    @property
    def whether_in_sleep_mode(self) -> bool:
        return bool(self._data.get("getAttributeSetting", {}).get("enableSleepMode", False))

    @property
    def enable_low_battery_notice(self) -> bool:
        return bool(self._data.get("realInfo", {}).get("enableLowBatteryNotice", False))

    @property
    def enable_power_change_notice(self) -> bool:
        return bool(self._data.get("realInfo", {}).get("enablePowerChangeNotice", False))

    @property
    def enable_grain_outlet_blocked_notice(self) -> bool:
        return bool(self._data.get("realInfo", {}).get("enableGrainOutletBlockedNotice", False))

    @property
    def device_sn(self) -> str:
        return self._data.get("realInfo", {}).get("deviceSn", "unknown")

    @property
    def mac_address(self) -> str:
        return self._data.get("realInfo", {}).get("mac", "unknown")

    @property
    def wifi_ssid(self) -> str:
        return self._data.get("realInfo", {}).get("wifiSsid", "unknown")

    @property
    def wifi_rssi(self) -> int:
        return self._data.get("realInfo", {}).get("wifiRssi", -100)

    @property
    def electric_quantity(self) -> int:
        return self._data.get("realInfo", {}).get("electricQuantity", 0)

    @property
    def enable_feeding_plan(self) -> bool:
        return self._data.get("realInfo", {}).get("enableFeedingPlan", False)

    @property
    def enable_sound(self) -> bool:
        return self._data.get("realInfo", {}).get("enableSound", False)

    @property
    def enable_light(self) -> bool:
        return self._data.get("realInfo", {}).get("enableLight", False)

    @property
    def vacuum_state(self) -> bool:
        return self._data.get("realInfo", {}).get("vacuumState", False)

    @property
    def pump_air_state(self) -> bool:
        return self._data.get("realInfo", {}).get("pumpAirState", False)

    @property
    def cover_close_speed(self) -> str:
        return self._data.get("realInfo", {}).get("coverCloseSpeed", "unknown")

    @property
    def enable_re_grain_notice(self) -> bool:
        return bool(self._data.get("realInfo", {}).get("enableReGrainNotice", False))

    @property
    def child_lock_switch(self) -> bool:
        return self._data.get("realInfo", {}).get("childLockSwitch", False)

    @property
    def close_door_time_sec(self) -> int:
        return self._data.get("realInfo", {}).get("closeDoorTimeSec", 0)

    @property
    def screen_display_switch(self) -> bool:
        return bool(self._data.get("realInfo", {}).get("screenDisplaySwitch", False))

    @property
    def remaining_desiccant(self) -> float:
        """Get the remaining desiccant days."""
        return cast(float, self._data.get("remainingDesiccantDays", 0))

    @property
<<<<<<< HEAD
    def last_feed_time(self) -> str | None:
        """Return the recordTime of the last successful grain output as a formatted string."""
=======
    def last_feed_time(self) -> datetime | None:
        """Return the recordTime of the last successful grain output as a datetime object."""
>>>>>>> c468befb
        _LOGGER.debug("last_feed_time called for device: %s", self.serial)
        raw = self._data.get("workRecord", [])

        # Log raw to help debug
        _LOGGER.debug("Raw workRecord (from self._data): %s", raw)

        if not raw or not isinstance(raw, list):
            return None
<<<<<<< HEAD

=======
        
>>>>>>> c468befb
        for day_entry in raw:
            work_records = day_entry.get("workRecords", [])
            for record in work_records:
                _LOGGER.debug("Evaluating record type: %s", record.get("type"))
                if record.get("type") == "GRAIN_OUTPUT_SUCCESS":
                    timestamp_ms = record.get("recordTime", 0)
                    if timestamp_ms:
<<<<<<< HEAD
                        dt = datetime.fromtimestamp(timestamp_ms / 1000)
                        _LOGGER.debug("Returning formatted time: %s", dt.strftime("%Y-%m-%d %H:%M:%S"))
                        return dt.strftime("%Y-%m-%d %H:%M:%S")

        return None

    @property
    def last_feed_time(self) -> str | None:
        """Return the recordTime of the last successful grain output as a formatted string."""
        _LOGGER.debug("last_feed_time called for device: %s", self.serial)
        raw = self._data.get("workRecord", [])

        # Log raw to help debug
        _LOGGER.debug("Raw workRecord (from self._data): %s", raw)

        if not raw or not isinstance(raw, list):
            return None

        for day_entry in raw:
            work_records = day_entry.get("workRecords", [])
            for record in work_records:
                _LOGGER.debug("Evaluating record type: %s", record.get("type"))
                if record.get("type") == "GRAIN_OUTPUT_SUCCESS":
                    timestamp_ms = record.get("recordTime", 0)
                    if timestamp_ms:
                        dt = datetime.fromtimestamp(timestamp_ms / 1000)
                        _LOGGER.debug("Returning formatted time: %s", dt.strftime("%Y-%m-%d %H:%M:%S"))
                        return dt.strftime("%Y-%m-%d %H:%M:%S")

        return None
=======
                        # Convert to timezone-aware UTC datetime
                        dt = datetime.fromtimestamp(timestamp_ms / 1000, tz=timezone.utc)
                        _LOGGER.debug("Returning datetime object: %s", dt.isoformat())
                        return dt
        return None

    @property
    def last_feed_quantity(self) -> int | None:
        """Return the last feed amount in raw grain count."""
        raw = self._data.get("workRecord", [])
        if not raw or not isinstance(raw, list):
            return 0

        for day_entry in raw:
            for record in day_entry.get("workRecords", []):
                _LOGGER.debug("Evaluating record type: %s", record.get("type"))
                if record.get("type") == "GRAIN_OUTPUT_SUCCESS":
                    return record.get("actualGrainNum") or 0
        return 0
>>>>>>> c468befb

    @property
    def feeding_plan_today_data(self) -> str:
        return self._data.get("getfeedingplantoday", {})

    @property
    def manual_feed_quantity(self):
        if self._manual_feed_quantity is None:
            _LOGGER.warning(f"manual_feed_quantity is None for {self.serial}, setting default to 1.")
            self._manual_feed_quantity = 1  # Default value
        return self._manual_feed_quantity

    # Error-handling updated for set_feeding_plan
    async def set_feeding_plan(self, value: bool) -> None:
        _LOGGER.debug(f"Setting feeding plan to {value} for {self.serial}")
        try:
            await self.api.set_feeding_plan(self.serial, value)
            await self.refresh()  # Refresh the state after the action
        except aiohttp.ClientError as err:
            _LOGGER.error(f"Failed to set feeding plan for {self.serial}: {err}")
            raise PetLibroAPIError(f"Error setting feeding plan: {err}")

    # Error-handling updated for set_child_lock
    async def set_child_lock(self, value: bool) -> None:
        _LOGGER.debug(f"Setting child lock to {value} for {self.serial}")
        try:
            await self.api.set_child_lock(self.serial, value)
            await self.refresh()  # Refresh the state after the action
        except aiohttp.ClientError as err:
            _LOGGER.error(f"Failed to set child lock for {self.serial}: {err}")
            raise PetLibroAPIError(f"Error setting child lock: {err}")

    # Error-handling updated for set_light_enable
    async def set_light_enable(self, value: bool) -> None:
        _LOGGER.debug(f"Setting light enable to {value} for {self.serial}")
        try:
            await self.api.set_light_enable(self.serial, value)
            await self.refresh()  # Refresh the state after the action
        except aiohttp.ClientError as err:
            _LOGGER.error(f"Failed to set light enable for {self.serial}: {err}")
            raise PetLibroAPIError(f"Error setting light enable: {err}")

    # Error-handling updated for set_light_switch
    async def set_light_switch(self, value: bool) -> None:
        _LOGGER.debug(f"Setting light switch to {value} for {self.serial}")
        try:
            await self.api.set_light_switch(self.serial, value)
            await self.refresh()  # Refresh the state after the action
        except aiohttp.ClientError as err:
            _LOGGER.error(f"Failed to set light switch for {self.serial}: {err}")
            raise PetLibroAPIError(f"Error setting light switch: {err}")

    # Error-handling updated for set_sound_enable
    async def set_sound_enable(self, value: bool) -> None:
        _LOGGER.debug(f"Setting sound enable to {value} for {self.serial}")
        try:
            await self.api.set_sound_enable(self.serial, value)
            await self.refresh()  # Refresh the state after the action
        except aiohttp.ClientError as err:
            _LOGGER.error(f"Failed to set sound enable for {self.serial}: {err}")
            raise PetLibroAPIError(f"Error setting sound enable: {err}")

    # Error-handling updated for set_sound_switch
    async def set_sound_switch(self, value: bool) -> None:
        _LOGGER.debug(f"Setting sound switch to {value} for {self.serial}")
        try:
            await self.api.set_sound_switch(self.serial, value)
            await self.refresh()  # Refresh the state after the action
        except aiohttp.ClientError as err:
            _LOGGER.error(f"Failed to set sound switch for {self.serial}: {err}")
            raise PetLibroAPIError(f"Error setting sound switch: {err}")
        
    @manual_feed_quantity.setter
    def manual_feed_quantity(self, value: float):
        """Set the manual feed quantity."""
        _LOGGER.debug(f"Setting manual feed quantity: serial={self.serial}, value={value}")
        self._manual_feed_quantity = value
    
    async def set_manual_feed_quantity(self, value: float):
        """Set the manual feed quantity with a default value handling"""
        _LOGGER.debug(f"Setting manual feed quantity: serial={self.serial}, value={value}")
        self.manual_feed_quantity = max(1, min(value, 24))  # Ensure value is within valid range
        await self.refresh()

    # Method for manual feeding
    async def set_manual_feed(self) -> None:
        _LOGGER.debug(f"Triggering manual feed for {self.serial}")
        try:
            feed_quantity = getattr(self, "manual_feed_quantity", 1)  # Default to 1 if not set
            await self.api.set_manual_feed(self.serial, feed_quantity)
            await self.refresh()  # Refresh the state after the action
        except aiohttp.ClientError as err:
            _LOGGER.error(f"Failed to trigger manual feed for {self.serial}: {err}")
            raise PetLibroAPIError(f"Error triggering manual feed: {err}")
            
    # Method for indicator turn on
    async def set_light_on(self) -> None:
        _LOGGER.debug(f"Turning on the indicator for {self.serial}")
        try:
            await self.api.set_light_on(self.serial)
            await self.refresh()  # Refresh the state after the action
        except aiohttp.ClientError as err:
            _LOGGER.error(f"Failed to turn on the indicator for {self.serial}: {err}")
            raise PetLibroAPIError(f"Error turning on the indicator: {err}")

    # Method for indicator turn off
    async def set_light_off(self) -> None:
        _LOGGER.debug(f"Turning off the indicator for {self.serial}")
        try:
            await self.api.set_light_off(self.serial)
            await self.refresh()  # Refresh the state after the action
        except aiohttp.ClientError as err:
            _LOGGER.error(f"Failed to turn off the indicator for {self.serial}: {err}")
            raise PetLibroAPIError(f"Error turning off the indicator: {err}")

    @property
    def update_available(self) -> bool:
        """Return True if an update is available, False otherwise."""
        return bool(self._data.get("getUpgrade", {}).get("jobItemId"))
    
    @property
    def update_release_notes(self) -> str | None:
        """Return release notes if available, else None."""
        upgrade_data = self._data.get("getUpgrade")
        return upgrade_data.get("upgradeDesc") if upgrade_data else None
    
    @property
    def update_version(self) -> str | None:
        """Return target version if available, else None."""
        upgrade_data = self._data.get("getUpgrade")
        return upgrade_data.get("targetVersion") if upgrade_data else None
    
    @property
    def update_name(self) -> str | None:
        """Return update job name if available, else None."""
        upgrade_data = self._data.get("getUpgrade")
        return upgrade_data.get("jobName") if upgrade_data else None
    
    @property
    def update_progress(self) -> float:
        """Return update progress as a float, or 0 if not updating."""
        upgrade_data = self._data.get("getUpgrade")
        if not upgrade_data:
            return 0.0

        progress = upgrade_data.get("progress")
        return float(progress) if progress is not None else 0.0
<|MERGE_RESOLUTION|>--- conflicted
+++ resolved
@@ -177,13 +177,8 @@
         return cast(float, self._data.get("remainingDesiccantDays", 0))
 
     @property
-<<<<<<< HEAD
-    def last_feed_time(self) -> str | None:
-        """Return the recordTime of the last successful grain output as a formatted string."""
-=======
     def last_feed_time(self) -> datetime | None:
         """Return the recordTime of the last successful grain output as a datetime object."""
->>>>>>> c468befb
         _LOGGER.debug("last_feed_time called for device: %s", self.serial)
         raw = self._data.get("workRecord", [])
 
@@ -192,11 +187,7 @@
 
         if not raw or not isinstance(raw, list):
             return None
-<<<<<<< HEAD
-
-=======
         
->>>>>>> c468befb
         for day_entry in raw:
             work_records = day_entry.get("workRecords", [])
             for record in work_records:
@@ -204,38 +195,6 @@
                 if record.get("type") == "GRAIN_OUTPUT_SUCCESS":
                     timestamp_ms = record.get("recordTime", 0)
                     if timestamp_ms:
-<<<<<<< HEAD
-                        dt = datetime.fromtimestamp(timestamp_ms / 1000)
-                        _LOGGER.debug("Returning formatted time: %s", dt.strftime("%Y-%m-%d %H:%M:%S"))
-                        return dt.strftime("%Y-%m-%d %H:%M:%S")
-
-        return None
-
-    @property
-    def last_feed_time(self) -> str | None:
-        """Return the recordTime of the last successful grain output as a formatted string."""
-        _LOGGER.debug("last_feed_time called for device: %s", self.serial)
-        raw = self._data.get("workRecord", [])
-
-        # Log raw to help debug
-        _LOGGER.debug("Raw workRecord (from self._data): %s", raw)
-
-        if not raw or not isinstance(raw, list):
-            return None
-
-        for day_entry in raw:
-            work_records = day_entry.get("workRecords", [])
-            for record in work_records:
-                _LOGGER.debug("Evaluating record type: %s", record.get("type"))
-                if record.get("type") == "GRAIN_OUTPUT_SUCCESS":
-                    timestamp_ms = record.get("recordTime", 0)
-                    if timestamp_ms:
-                        dt = datetime.fromtimestamp(timestamp_ms / 1000)
-                        _LOGGER.debug("Returning formatted time: %s", dt.strftime("%Y-%m-%d %H:%M:%S"))
-                        return dt.strftime("%Y-%m-%d %H:%M:%S")
-
-        return None
-=======
                         # Convert to timezone-aware UTC datetime
                         dt = datetime.fromtimestamp(timestamp_ms / 1000, tz=timezone.utc)
                         _LOGGER.debug("Returning datetime object: %s", dt.isoformat())
@@ -255,7 +214,6 @@
                 if record.get("type") == "GRAIN_OUTPUT_SUCCESS":
                     return record.get("actualGrainNum") or 0
         return 0
->>>>>>> c468befb
 
     @property
     def feeding_plan_today_data(self) -> str:
