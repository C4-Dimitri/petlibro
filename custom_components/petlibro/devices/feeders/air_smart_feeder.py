--- conflicted
+++ resolved
@@ -175,34 +175,6 @@
     def remaining_desiccant(self) -> float:
         """Get the remaining desiccant days."""
         return cast(float, self._data.get("remainingDesiccantDays", 0))
-<<<<<<< HEAD
-
-    @property
-    def last_feed_time(self) -> str | None:
-        """Return the recordTime of the last successful grain output as a formatted string."""
-        _LOGGER.debug("last_feed_time called for device: %s", self.serial)
-        raw = self._data.get("workRecord", [])
-
-        # Log raw to help debug
-        _LOGGER.debug("Raw workRecord (from self._data): %s", raw)
-
-        if not raw or not isinstance(raw, list):
-            return None
-
-        for day_entry in raw:
-            work_records = day_entry.get("workRecords", [])
-            for record in work_records:
-                _LOGGER.debug("Evaluating record type: %s", record.get("type"))
-                if record.get("type") == "GRAIN_OUTPUT_SUCCESS":
-                    timestamp_ms = record.get("recordTime", 0)
-                    if timestamp_ms:
-                        dt = datetime.fromtimestamp(timestamp_ms / 1000)
-                        _LOGGER.debug("Returning formatted time: %s", dt.strftime("%Y-%m-%d %H:%M:%S"))
-                        return dt.strftime("%Y-%m-%d %H:%M:%S")
-
-        return None
-=======
->>>>>>> 21bba3f6
 
     @property
     def last_feed_time(self) -> datetime | None:
