--- conflicted
+++ resolved
@@ -854,7 +854,7 @@
             _LOGGER.error(f"Failed to trigger desiccant reset for device {serial}: {err}")
             raise PetLibroAPIError(f"Error triggering desiccant reset: {err}")
 
-<<<<<<< HEAD
+
     async def trigger_firmware_upgrade(self, serial: str, job_item_id: str):
         """Trigger the firmware upgrade for the device."""
         _LOGGER.debug(f"Triggering firmware upgrade: serial={serial}, jobItemId={job_item_id}")
@@ -868,7 +868,7 @@
         except Exception as e:
             _LOGGER.error(f"Failed to trigger firmware upgrade for device {serial}: {e}")
             raise
-=======
+
     async def set_cleaning_reset(self, serial: str) -> JSON:
         """Trigger machine cleaning reset for a specific device."""
         _LOGGER.debug(f"Triggering machine cleaning reset for device with serial: {serial}")
@@ -936,7 +936,6 @@
         except aiohttp.ClientError as err:
             _LOGGER.error(f"Failed to trigger machine cleaning reset for device {serial}: {err}")
             raise PetLibroAPIError(f"Error triggering machine cleaning reset: {err}")
->>>>>>> cc23b62c
 
     async def set_manual_lid_open(self, serial: str):
         """Trigger manual lid opening for a specific device."""
