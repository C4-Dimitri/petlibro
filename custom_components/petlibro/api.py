--- conflicted
+++ resolved
@@ -460,13 +460,11 @@
     async def device_attribute_settings(self, serial: str) -> Dict[str, Any]:
         return await self.session.post_serial("/device/setting/getAttributeSetting", serial)
 
-<<<<<<< HEAD
     async def device_events(self, serial: str) -> Dict[str, Any]:
         return await self.session.post_serial("/data/event/deviceEventsV2", serial)
-=======
+
     async def device_upgrade(self, serial: str) -> Dict[str, Any]:
         return await self.session.post_serial("/device/ota/getUpgrade", serial)
->>>>>>> 21bba3f6
 
     async def device_grain_status(self, serial: str) -> Dict[str, Any]:
         return await self.session.post_serial("/device/data/grainStatus", serial)
