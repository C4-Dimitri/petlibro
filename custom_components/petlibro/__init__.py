--- conflicted
+++ resolved
@@ -99,11 +99,8 @@
         Platform.BUTTON,
         Platform.NUMBER,
         Platform.SELECT,
-<<<<<<< HEAD
         Platform.TEXT,
-=======
         Platform.UPDATE,
->>>>>>> ad1e2765
     ),
 }
 
