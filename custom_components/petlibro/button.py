--- conflicted
+++ resolved
@@ -250,7 +250,6 @@
             name="Disable Feeding Plan"
         ),
         PetLibroButtonEntityDescription[SpaceSmartFeeder](
-<<<<<<< HEAD
             key="sound_on",
             translation_key="sound_on",
             set_fn=lambda device: device.set_sound_on(),
@@ -266,20 +265,13 @@
             key="light_on",
             translation_key="light_on",
             set_fn=lambda device: device.set_light_on(),
-            name="Turn On Light"
-=======
-            key="light_on",
-            translation_key="light_on",
-            set_fn=lambda device: device.set_light_on(),
-            name="Turn On Indicator"
->>>>>>> 21bba3f6
-        ),
-        PetLibroButtonEntityDescription[SpaceSmartFeeder](
-            key="light_off",
-            translation_key="light_off",
-            set_fn=lambda device: device.set_light_off(),
-<<<<<<< HEAD
-            name="Turn Off Light"
+            name="Turn On Indicator"
+        ),
+        PetLibroButtonEntityDescription[SpaceSmartFeeder](
+            key="light_off",
+            translation_key="light_off",
+            set_fn=lambda device: device.set_light_off(),
+            name="Turn Off Indicator"
         ),
         PetLibroButtonEntityDescription[SpaceSmartFeeder](
             key="sleep_on",
@@ -292,10 +284,7 @@
             translation_key="sleep_off",
             set_fn=lambda device: device.set_sleep_off(),
             name="Turn Off Sleep Mode"
-=======
-            name="Turn Off Indicator"
->>>>>>> 21bba3f6
-        ),
+        )
     ],
     DockstreamSmartFountain: [
         PetLibroButtonEntityDescription[DockstreamSmartFountain](
