"""Support for PETLIBRO buttons."""
from __future__ import annotations
from .api import make_api_call
import aiohttp
from aiohttp import ClientSession, ClientError
from collections.abc import Callable, Coroutine
from dataclasses import dataclass
from typing import Any, Generic
from logging import getLogger
from .const import DOMAIN
from homeassistant.components.button import ButtonEntity, ButtonEntityDescription
from homeassistant.const import EntityCategory
from homeassistant.core import HomeAssistant
from homeassistant.helpers.entity_platform import AddEntitiesCallback
from homeassistant.config_entries import ConfigEntry  # Added ConfigEntry import
from .hub import PetLibroHub  # Adjust the import path as necessary

_LOGGER = getLogger(__name__)

from .entity import PetLibroEntity, _DeviceT, PetLibroEntityDescription
from .devices import Device
from .devices.device import Device
from .devices.feeders.feeder import Feeder
from .devices.feeders.air_smart_feeder import AirSmartFeeder
from .devices.feeders.granary_smart_feeder import GranarySmartFeeder
from .devices.feeders.granary_smart_camera_feeder import GranarySmartCameraFeeder
from .devices.feeders.one_rfid_smart_feeder import OneRFIDSmartFeeder
from .devices.feeders.polar_wet_food_feeder import PolarWetFoodFeeder
from .devices.feeders.space_smart_feeder import SpaceSmartFeeder
from .devices.fountains.dockstream_smart_fountain import DockstreamSmartFountain
from .devices.fountains.dockstream_smart_rfid_fountain import DockstreamSmartRFIDFountain

@dataclass(frozen=True)
class RequiredKeysMixin(Generic[_DeviceT]):
    """A class that describes devices button entity required keys."""
    set_fn: Callable[[_DeviceT], Coroutine[Any, Any, None]]


@dataclass(frozen=True)
class PetLibroButtonEntityDescription(ButtonEntityDescription, PetLibroEntityDescription[_DeviceT], RequiredKeysMixin[_DeviceT]):
    """A class that describes device button entities."""
    entity_category: EntityCategory = EntityCategory.CONFIG


# Map buttons to their respective device types
DEVICE_BUTTON_MAP: dict[type[Device], list[PetLibroButtonEntityDescription]] = {
    Feeder: [
    ],
    AirSmartFeeder: [
        PetLibroButtonEntityDescription[AirSmartFeeder](
            key="manual_feed",
            translation_key="manual_feed",
            set_fn=lambda device: device.set_manual_feed(),
            name="Manual Feed"
        ),
        PetLibroButtonEntityDescription[AirSmartFeeder](
            key="enable_feeding_plan",
            translation_key="enable_feeding_plan",
            set_fn=lambda device: device.set_feeding_plan(True),
            name="Enable Feeding Plan"
        ),
        PetLibroButtonEntityDescription[AirSmartFeeder](
            key="disable_feeding_plan",
            translation_key="disable_feeding_plan",
            set_fn=lambda device: device.set_feeding_plan(False),
            name="Disable Feeding Plan"
        ),
        PetLibroButtonEntityDescription[PolarWetFoodFeeder](
            key="light_on",
            translation_key="light_on",
            set_fn=lambda device: device.set_light_on(),
            name="Turn On Indicator"
        ),
        PetLibroButtonEntityDescription[PolarWetFoodFeeder](
            key="light_off",
            translation_key="light_off",
            set_fn=lambda device: device.set_light_off(),
            name="Turn Off Indicator"
        ),
    ],
    GranarySmartFeeder: [
        PetLibroButtonEntityDescription[GranarySmartFeeder](
            key="manual_feed",
            translation_key="manual_feed",
            set_fn=lambda device: device.set_manual_feed(),
            name="Manual Feed"
        ),
        PetLibroButtonEntityDescription[GranarySmartFeeder](
            key="enable_feeding_plan",
            translation_key="enable_feeding_plan",
            set_fn=lambda device: device.set_feeding_plan(True),
            name="Enable Feeding Plan"
        ),
        PetLibroButtonEntityDescription[GranarySmartFeeder](
            key="disable_feeding_plan",
            translation_key="disable_feeding_plan",
            set_fn=lambda device: device.set_feeding_plan(False),
            name="Disable Feeding Plan"
        ),
        PetLibroButtonEntityDescription[PolarWetFoodFeeder](
            key="light_on",
            translation_key="light_on",
            set_fn=lambda device: device.set_light_on(),
            name="Turn On Indicator"
        ),
        PetLibroButtonEntityDescription[PolarWetFoodFeeder](
            key="light_off",
            translation_key="light_off",
            set_fn=lambda device: device.set_light_off(),
            name="Turn Off Indicator"
        ),
    ],
    GranarySmartCameraFeeder: [
        PetLibroButtonEntityDescription[GranarySmartCameraFeeder](
            key="manual_feed",
            translation_key="manual_feed",
            set_fn=lambda device: device.set_manual_feed(),
            name="Manual Feed"
        ),
        PetLibroButtonEntityDescription[GranarySmartCameraFeeder](
            key="enable_feeding_plan",
            translation_key="enable_feeding_plan",
            set_fn=lambda device: device.set_feeding_plan(True),
            name="Enable Feeding Plan"
        ),
        PetLibroButtonEntityDescription[GranarySmartCameraFeeder](
            key="disable_feeding_plan",
            translation_key="disable_feeding_plan",
            set_fn=lambda device: device.set_feeding_plan(False),
            name="Disable Feeding Plan"
        ),
        PetLibroButtonEntityDescription[PolarWetFoodFeeder](
            key="light_on",
            translation_key="light_on",
            set_fn=lambda device: device.set_light_on(),
            name="Turn On Indicator"
        ),
        PetLibroButtonEntityDescription[PolarWetFoodFeeder](
            key="light_off",
            translation_key="light_off",
            set_fn=lambda device: device.set_light_off(),
            name="Turn Off Indicator"
        ),
    ],
    OneRFIDSmartFeeder: [
        PetLibroButtonEntityDescription[OneRFIDSmartFeeder](
            key="manual_feed",
            translation_key="manual_feed",
            set_fn=lambda device: device.set_manual_feed(),
            name="Manual Feed"
        ),
        PetLibroButtonEntityDescription[OneRFIDSmartFeeder](
            key="enable_feeding_plan",
            translation_key="enable_feeding_plan",
            set_fn=lambda device: device.set_feeding_plan(True),
            name="Enable Feeding Plan"
        ),
        PetLibroButtonEntityDescription[OneRFIDSmartFeeder](
            key="disable_feeding_plan",
            translation_key="disable_feeding_plan",
            set_fn=lambda device: device.set_feeding_plan(False),
            name="Disable Feeding Plan"
        ),
        PetLibroButtonEntityDescription[OneRFIDSmartFeeder](
            key="manual_lid_open",
            translation_key="manual_lid_open",
            set_fn=lambda device: device.set_manual_lid_open(),
            name="Manually Open Lid"
        ),
        PetLibroButtonEntityDescription[OneRFIDSmartFeeder](
            key="display_on",
            translation_key="display_on",
            set_fn=lambda device: device.set_display_on(),
            name="Turn On Display"
        ),
        PetLibroButtonEntityDescription[OneRFIDSmartFeeder](
            key="display_off",
            translation_key="display_off",
            set_fn=lambda device: device.set_display_off(),
            name="Turn Off Display"
        ),
        PetLibroButtonEntityDescription[OneRFIDSmartFeeder](
            key="sound_on",
            translation_key="sound_on",
            set_fn=lambda device: device.set_sound_on(),
            name="Turn On Sound"
        ),
        PetLibroButtonEntityDescription[OneRFIDSmartFeeder](
            key="sound_off",
            translation_key="sound_off",
            set_fn=lambda device: device.set_sound_off(),
            name="Turn Off Sound"
        ),
        PetLibroButtonEntityDescription[OneRFIDSmartFeeder](
            key="desiccant_reset",
            translation_key="desiccant_reset",
            set_fn=lambda device: device.set_desiccant_reset(),
            name="Desiccant Reset"
        )
    ],
    PolarWetFoodFeeder: [
        PetLibroButtonEntityDescription[PolarWetFoodFeeder](
            key="ring_bell",
            translation_key="ring_bell",
            set_fn=lambda device: device.feed_audio(),
            name="Ring Bell"
        ),
        PetLibroButtonEntityDescription[PolarWetFoodFeeder](
            key="rotate_food_bowl",
            translation_key="rotate_food_bowl",
            set_fn=lambda device: device.rotate_food_bowl(),
            name="Rotate Food Bowl"
        ),
        PetLibroButtonEntityDescription[PolarWetFoodFeeder](
            key="reposition_schedule",
            translation_key="reposition_schedule",
            set_fn=lambda device: device.reposition_schedule(),
            name="Reposition the schedule"
        ),
        PetLibroButtonEntityDescription[PolarWetFoodFeeder](
            key="light_on",
            translation_key="light_on",
            set_fn=lambda device: device.set_light_on(),
            name="Turn On Indicator"
        ),
        PetLibroButtonEntityDescription[PolarWetFoodFeeder](
            key="light_off",
            translation_key="light_off",
            set_fn=lambda device: device.set_light_off(),
            name="Turn Off Indicator"
        ),
    ],
    SpaceSmartFeeder: [
        PetLibroButtonEntityDescription[SpaceSmartFeeder](
            key="manual_feed",
            translation_key="manual_feed",
            set_fn=lambda device: device.set_manual_feed(),
            name="Manual Feed"
        ),
        PetLibroButtonEntityDescription[SpaceSmartFeeder](
            key="enable_feeding_plan",
            translation_key="enable_feeding_plan",
            set_fn=lambda device: device.set_feeding_plan(True),
            name="Enable Feeding Plan"
        ),
        PetLibroButtonEntityDescription[SpaceSmartFeeder](
            key="disable_feeding_plan",
            translation_key="disable_feeding_plan",
            set_fn=lambda device: device.set_feeding_plan(False),
            name="Disable Feeding Plan"
        ),
        PetLibroButtonEntityDescription[SpaceSmartFeeder](
            key="sound_on",
            translation_key="sound_on",
            set_fn=lambda device: device.set_sound_on(),
            name="Turn On Sound"
        ),
        PetLibroButtonEntityDescription[SpaceSmartFeeder](
            key="sound_off",
            translation_key="sound_off",
            set_fn=lambda device: device.set_sound_off(),
            name="Turn Off Sound"
        ),
        PetLibroButtonEntityDescription[SpaceSmartFeeder](
            key="light_on",
            translation_key="light_on",
            set_fn=lambda device: device.set_light_on(),
<<<<<<< HEAD
            name="Turn On Light"
=======
            name="Turn On Indicator"
>>>>>>> c468befb
        ),
        PetLibroButtonEntityDescription[SpaceSmartFeeder](
            key="light_off",
            translation_key="light_off",
            set_fn=lambda device: device.set_light_off(),
<<<<<<< HEAD
            name="Turn Off Light"
=======
            name="Turn Off Indicator"
>>>>>>> c468befb
        ),
        PetLibroButtonEntityDescription[SpaceSmartFeeder](
            key="sleep_on",
            translation_key="sleep_on",
            set_fn=lambda device: device.set_sleep_on(),
            name="Turn On Sleep Mode"
        ),
        PetLibroButtonEntityDescription[SpaceSmartFeeder](
            key="sleep_off",
            translation_key="sleep_off",
            set_fn=lambda device: device.set_sleep_off(),
            name="Turn Off Sleep Mode"
<<<<<<< HEAD
        ),
=======
        )
>>>>>>> c468befb
    ],
    DockstreamSmartFountain: [
        PetLibroButtonEntityDescription[DockstreamSmartFountain](
            key="light_on",
            translation_key="light_on",
            set_fn=lambda device: device.set_light_on(),
            name="Turn On Indicator"
        ),
        PetLibroButtonEntityDescription[DockstreamSmartFountain](
            key="light_off",
            translation_key="light_off",
            set_fn=lambda device: device.set_light_off(),
            name="Turn Off Indicator"
        ),
    ],
    DockstreamSmartRFIDFountain: [
        PetLibroButtonEntityDescription[DockstreamSmartRFIDFountain](
            key="light_on",
            translation_key="light_on",
            set_fn=lambda device: device.set_light_on(),
            name="Turn On Indicator"
        ),
        PetLibroButtonEntityDescription[DockstreamSmartRFIDFountain](
            key="light_off",
            translation_key="light_off",
            set_fn=lambda device: device.set_light_off(),
            name="Turn Off Indicator"
        ),
            key="cleaning_reset",
            translation_key="cleaning_reset",
            set_fn=lambda device: device.set_cleaning_reset(),
            name="Cleaning Reset"
        ),
        PetLibroButtonEntityDescription[DockstreamSmartFountain](
            key="filter_reset",
            translation_key="filter_reset",
            set_fn=lambda device: device.set_filter_reset(),
            name="Filter Reset"
        )
    ],
    DockstreamSmartRFIDFountain: [
        PetLibroButtonEntityDescription[DockstreamSmartRFIDFountain](
            key="cleaning_reset",
            translation_key="cleaning_reset",
            set_fn=lambda device: device.set_cleaning_reset(),
            name="Cleaning Reset"
        ),
        PetLibroButtonEntityDescription[DockstreamSmartRFIDFountain](
            key="filter_reset",
            translation_key="filter_reset",
            set_fn=lambda device: device.set_filter_reset(),
            name="Filter Reset"
        )
    ],
}

class PetLibroButtonEntity(PetLibroEntity[_DeviceT], ButtonEntity):
    """PETLIBRO button entity."""
    entity_description: PetLibroButtonEntityDescription[_DeviceT]

    @property
    def available(self) -> bool:
        """Check if the device is available."""
        return getattr(self.device, 'online', False)

    async def async_press(self) -> None:
        """Handle the button press."""
        _LOGGER.debug("Pressing button: %s for device %s", self.entity_description.name, self.device.name)

        # Log available methods for debugging
        _LOGGER.debug("Available methods for device %s: %s", self.device.name, dir(self.device))

        try:
            await self.entity_description.set_fn(self.device)
            await self.device.refresh()  # Refresh the device state after the button press
            _LOGGER.debug("Successfully pressed button: %s", self.entity_description.name)
        except Exception as e:
            _LOGGER.error(
                f"Error pressing button {self.entity_description.name} for device {self.device.name}: {e}",
                exc_info=True  # Log full traceback for better debugging
            )

async def async_setup_entry(
    hass: HomeAssistant,
    entry: ConfigEntry,  # Use ConfigEntry
    async_add_entities: AddEntitiesCallback,
) -> None:
    """Set up PETLIBRO buttons using config entry."""
    # Retrieve the hub from hass.data that was set up in __init__.py
    hub = hass.data[DOMAIN].get(entry.entry_id)

    if not hub:
        _LOGGER.error("Hub not found for entry: %s", entry.entry_id)
        return

    # Ensure that the devices are loaded
    if not hub.devices:
        _LOGGER.warning("No devices found in hub during button setup.")
        return

    # Log the contents of the hub data for debugging
    _LOGGER.debug("Hub data: %s", hub)

    devices = hub.devices  # Devices should already be loaded in the hub
    _LOGGER.debug("Devices in hub: %s", devices)

    # Create button entities for each device based on the button map
    entities = [
        PetLibroButtonEntity(device, hub, description)
        for device in devices  # Iterate through devices from the hub
        for device_type, entity_descriptions in DEVICE_BUTTON_MAP.items()
        if isinstance(device, device_type)
        for description in entity_descriptions
    ]

    if not entities:
        _LOGGER.warning("No buttons added, entities list is empty!")
    else:
        # Log the number of entities and their details
        _LOGGER.debug("Adding %d PetLibro buttons", len(entities))
        for entity in entities:
            _LOGGER.debug("Adding button entity: %s for device %s", entity.entity_description.name, entity.device.name)

        # Add button entities to Home Assistant
        async_add_entities(entities)



<|MERGE_RESOLUTION|>--- conflicted
+++ resolved
@@ -265,21 +265,13 @@
             key="light_on",
             translation_key="light_on",
             set_fn=lambda device: device.set_light_on(),
-<<<<<<< HEAD
-            name="Turn On Light"
-=======
-            name="Turn On Indicator"
->>>>>>> c468befb
-        ),
-        PetLibroButtonEntityDescription[SpaceSmartFeeder](
-            key="light_off",
-            translation_key="light_off",
-            set_fn=lambda device: device.set_light_off(),
-<<<<<<< HEAD
-            name="Turn Off Light"
-=======
-            name="Turn Off Indicator"
->>>>>>> c468befb
+            name="Turn On Indicator"
+        ),
+        PetLibroButtonEntityDescription[SpaceSmartFeeder](
+            key="light_off",
+            translation_key="light_off",
+            set_fn=lambda device: device.set_light_off(),
+            name="Turn Off Indicator"
         ),
         PetLibroButtonEntityDescription[SpaceSmartFeeder](
             key="sleep_on",
@@ -292,11 +284,7 @@
             translation_key="sleep_off",
             set_fn=lambda device: device.set_sleep_off(),
             name="Turn Off Sleep Mode"
-<<<<<<< HEAD
-        ),
-=======
-        )
->>>>>>> c468befb
+        ),
     ],
     DockstreamSmartFountain: [
         PetLibroButtonEntityDescription[DockstreamSmartFountain](
@@ -325,6 +313,7 @@
             set_fn=lambda device: device.set_light_off(),
             name="Turn Off Indicator"
         ),
+        PetLibroButtonEntityDescription[DockstreamSmartRFIDFountain](
             key="cleaning_reset",
             translation_key="cleaning_reset",
             set_fn=lambda device: device.set_cleaning_reset(),
