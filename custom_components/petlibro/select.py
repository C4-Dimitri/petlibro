--- conflicted
+++ resolved
@@ -119,14 +119,11 @@
                 "Study": "LEARNING",
                 "Normal": "NORMAL",
                 "Manual": "MANUAL"
-<<<<<<< HEAD
-=======
             }.
             "plate_position":{
                 "Plate 1": 1,
                 "Plate 2": 2,
                 "Plate 3": 3,
->>>>>>> c468befb
             }
         }
         return mappings.get(key, {}).get(current_selection, "unknown")
