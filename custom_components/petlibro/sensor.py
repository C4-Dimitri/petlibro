"""Support for PETLIBRO sensors."""
from __future__ import annotations
from .api import make_api_call
import aiohttp
from aiohttp import ClientSession, ClientError
from dataclasses import dataclass
from logging import getLogger
from collections.abc import Callable
from datetime import datetime
from typing import Any, cast
from .const import DOMAIN
from homeassistant.components.sensor.const import SensorStateClass, SensorDeviceClass
from homeassistant.components.sensor import SensorEntity, SensorEntityDescription
from homeassistant.const import UnitOfMass, UnitOfVolume
from homeassistant.core import HomeAssistant
from homeassistant.helpers.entity_platform import AddEntitiesCallback
from homeassistant.config_entries import ConfigEntry  # Added ConfigEntry import
from .hub import PetLibroHub  # Adjust the import path as necessary

_LOGGER = getLogger(__name__)

from .devices import Device
from .devices.device import Device
from .devices.feeders.feeder import Feeder
from .devices.feeders.air_smart_feeder import AirSmartFeeder
from .devices.feeders.granary_smart_feeder import GranarySmartFeeder
from .devices.feeders.granary_smart_camera_feeder import GranarySmartCameraFeeder
from .devices.feeders.one_rfid_smart_feeder import OneRFIDSmartFeeder
from .devices.feeders.polar_wet_food_feeder import PolarWetFoodFeeder
from .devices.feeders.space_smart_feeder import SpaceSmartFeeder
from .devices.fountains.dockstream_smart_fountain import DockstreamSmartFountain
from .devices.fountains.dockstream_smart_rfid_fountain import DockstreamSmartRFIDFountain
from .entity import PetLibroEntity, _DeviceT, PetLibroEntityDescription

def icon_for_gauge_level(gauge_level: int | None = None, offset: int = 0) -> str:
    """Return a gauge icon valid identifier."""
    if gauge_level is None or gauge_level <= 0 + offset:
        return "mdi:gauge-empty"
    if gauge_level > 70 + offset:
        return "mdi:gauge-full"
    if gauge_level > 30 + offset:
        return "mdi:gauge"
    return "mdi:gauge-low"


def unit_of_measurement_feeder(device: Feeder) -> str | None:
    return device.unit_type


def device_class_feeder(device: Feeder) -> SensorDeviceClass | None:
    if device.unit_type in [UnitOfMass.OUNCES, UnitOfMass.GRAMS]:
        return SensorDeviceClass.WEIGHT
    if device.unit_type in [UnitOfVolume.MILLILITERS]:
        return SensorDeviceClass.VOLUME


@dataclass(frozen=True)
class PetLibroSensorEntityDescription(SensorEntityDescription, PetLibroEntityDescription[_DeviceT]):
    """A class that describes device sensor entities."""

    icon_fn: Callable[[Any], str | None] = lambda _: None
    native_unit_of_measurement_fn: Callable[[_DeviceT], str | None] = lambda _: None
    device_class_fn: Callable[[_DeviceT], SensorDeviceClass | None] = lambda _: None
    should_report: Callable[[_DeviceT], bool] = lambda _: True


class PetLibroSensorEntity(PetLibroEntity[_DeviceT], SensorEntity):
    """PETLIBRO sensor entity."""

    entity_description: PetLibroSensorEntityDescription[_DeviceT]

    def __init__(self, device, hub, description):
        """Initialize the sensor."""
        super().__init__(device, hub, description)
        
        # Ensure unique_id includes the device serial, specific sensor key, and the MAC address from the device attributes
        mac_address = getattr(device, "mac", None)
        if mac_address:
            self._attr_unique_id = f"{device.serial}-{description.key}-{mac_address.replace(':', '')}"
        else:
            self._attr_unique_id = f"{device.serial}-{description.key}"
        
        # Dictionary to keep track of the last known state for each sensor key
        self._last_sensor_state = {}

    @property
    def native_value(self) -> float | datetime | str | None:
        """Return the state."""

        sensor_key = self.entity_description.key
        
        # Handle feeding_plan_state as "On" or "Off"
        if sensor_key == "feeding_plan_state":
            feeding_plan_active = getattr(self.device, sensor_key, False)
            # Log only if the state has changed
            if self._last_sensor_state.get(sensor_key) != feeding_plan_active:
                _LOGGER.debug(f"Raw {sensor_key} for device {self.device.serial}: {feeding_plan_active}")
                self._last_sensor_state[sensor_key] = feeding_plan_active
            return "On" if feeding_plan_active else "Off"

        # Handle today_eating_time as raw seconds value
        elif sensor_key == "today_eating_time":
            eating_time_seconds = getattr(self.device, sensor_key, 0)
            return eating_time_seconds

        # Handle today_feeding_quantity or last_feed_quantity as raw numeric value, converting to cups
        elif sensor_key in ["today_feeding_quantity","last_feed_quantity"]:
            feeding_quantity = getattr(self.device, sensor_key, 0) or 0
            if not isinstance(feeding_quantity, (int, float)):
                try:
                    feeding_quantity = float(feeding_quantity)
                except (TypeError, ValueError):
                    return None  # don't crash; show 'unknown' until there’s a number
                
            # Determine the conversion factor based on device-specific attributes or context
            conversion_factor = 1 / 12  # Default conversion factor
            if hasattr(self.device, "conversion_mode") and self.device.conversion_mode == "1/24":
                conversion_factor = 1 / 24
            
            cups = feeding_quantity * conversion_factor
            return f"{round(cups, 2)}"

        # Handle wifi_rssi to display only the numeric value
        elif sensor_key == "wifi_rssi":
            wifi_rssi = getattr(self.device, sensor_key, None)
            if wifi_rssi is not None:
                if self._last_sensor_state.get(sensor_key) != wifi_rssi:
                    _LOGGER.debug(f"Raw {sensor_key} for device {self.device.serial}: {wifi_rssi}")
                    self._last_sensor_state[sensor_key] = wifi_rssi
                return wifi_rssi

        # Handle weight in grams and convert to ounces
        elif sensor_key == "weight":
            weight_in_grams = getattr(self.device, sensor_key, 0.0)
            ounces = round(weight_in_grams * 0.035274, 2)
            return ounces

        # Default behavior for other sensors
        if self.entity_description.should_report(self.device):
            val = getattr(self.device, sensor_key, None)
            # Log only if the state has changed
            if self._last_sensor_state.get(sensor_key) != val:
                _LOGGER.debug(f"Raw {sensor_key} for device {self.device.serial}: {val}")
                self._last_sensor_state[sensor_key] = val
            return val
        return None

    @property
    def icon(self) -> str | None:
        """Return the icon to use in the frontend, if any."""
        if (icon := self.entity_description.icon_fn(self.state)) is not None:
            return icon
        return super().icon

    @property
    def native_unit_of_measurement(self) -> str | None:
        """Return the native unit of measurement to use in the frontend, if any."""
        # For temperature, display as Fahrenheit
        if self.entity_description.key == "temperature":
            return "°F"
        # For today_feeding_quantity or last_feed_quantity, display as cups in the frontend
        if self.entity_description.key in ["today_feeding_quantity","last_feed_quantity"]:
            return "cups"
        # For today_eating_time, display as seconds in the frontend
        elif self.entity_description.key == "today_eating_time":
            return "s"
        # For wifi_rssi, display as dBm
        elif self.entity_description.key == "wifi_rssi":
            return "dBm"
        # For weight, display as ounces in the frontend
        elif self.entity_description.key == "weight":
            return "oz"
        # For use_water_interval and use_water_duration, display as minutes
        elif self.entity_description.key in ["use_water_interval", "use_water_duration"]:
            return "min"
        # For weight_percent, display as a percentage
        elif self.entity_description.key == "weight_percent":
            return "%"
        # For electric_quantity, display as a percentage
        elif self.entity_description.key == "electric_quantity":
            return "%"
        # Default behavior for other sensors
        return self.entity_description.native_unit_of_measurement_fn(self.device)

    @property
    def device_class(self) -> SensorDeviceClass | None:
        """Return the device class to use in the frontend, if any."""
        if (device_class := self.entity_description.device_class_fn(self.device)) is not None:
            return device_class
        return super().device_class

    @property
    def extra_state_attributes(self):
        """Return entity specific state attributes."""
        if self.entity_description.key == "feeding_plan_state":
            plans = self.device.feeding_plan_today_data.get("plans", [])
            unit = getattr(self.device, "unit_type", None)

            # Define conversion rates from 1 grain to each unit
            conversions = {
                UnitOfMass.GRAMS: 10,             # 1 grain ≈ 10 grams
                UnitOfMass.OUNCES: 0.35274,       # 1 grain ≈ 0.35274 ounces
                UnitOfVolume.MILLILITERS: 10,     # 1 grain ≈ 10 mL
                "cups": 1 / 12                    # 1 grain ≈ 0.0833 cups
            }

            # Determine conversion factor and unit label
            if unit in conversions:
                conversion_factor = conversions[unit]
                resolved_unit = (
                    "g" if unit == UnitOfMass.GRAMS else
                    "oz" if unit == UnitOfMass.OUNCES else
                    "mL" if unit == UnitOfVolume.MILLILITERS else
                    "cups"
                )
            else:
                conversion_factor = conversions["cups"]
                resolved_unit = "cups"

            return {
                f"plan_{plan['index']}": {
                    "time": plan["time"],
                    "amount": f"{round(plan['grainNum'] * conversion_factor, 2)} {resolved_unit}",
                    "state": self._format_state(plan["state"]),
                    "repeat": plan["repeat"],
                    "planID": plan["planId"]
                }
                for plan in plans
            }

    def _format_state(self, state):
        return {
            1: "Pending",
            2: "Skipped",
            3: "Completed",
            4: "Skipped, Time Passed"
        }.get(state, "Unknown")


DEVICE_SENSOR_MAP: dict[type[Device], list[PetLibroSensorEntityDescription]] = {
    Feeder: [
    ],
    AirSmartFeeder: [
        PetLibroSensorEntityDescription[AirSmartFeeder](
            key="device_sn",
            translation_key="device_sn",
            icon="mdi:identifier",
            name="Device SN"
        ),
        PetLibroSensorEntityDescription[AirSmartFeeder](
            key="mac",
            translation_key="mac_address",
            icon="mdi:network",
            name="MAC Address"
        ),
        PetLibroSensorEntityDescription[AirSmartFeeder](
            key="wifi_ssid",
            translation_key="wifi_ssid",
            icon="mdi:wifi",
            name="Wi-Fi SSID"
        ),
        PetLibroSensorEntityDescription[AirSmartFeeder](
            key="wifi_rssi",
            translation_key="wifi_rssi",
            icon="mdi:wifi",
            native_unit_of_measurement="dBm",
            name="Wi-Fi Signal Strength"
        ),
        PetLibroSensorEntityDescription[AirSmartFeeder](
            key="battery_state",
            translation_key="battery_state",
            icon="mdi:battery",
            name="Battery Level"
        ),
        PetLibroSensorEntityDescription[AirSmartFeeder](
            key="electric_quantity",
            translation_key="electric_quantity",
            icon="mdi:battery",
            native_unit_of_measurement="%",
            device_class=SensorDeviceClass.BATTERY,
            state_class=SensorStateClass.MEASUREMENT,
            name="Battery / AC %"
        ),
        PetLibroSensorEntityDescription[AirSmartFeeder](
            key="feeding_plan_state",
            translation_key="feeding_plan_state",
            icon="mdi:calendar-check",
            name="Feeding Plan State",
            should_report=lambda device: device.feeding_plan_state is not None,
        ),
        PetLibroSensorEntityDescription[AirSmartFeeder](
            key="today_feeding_quantity",
            translation_key="today_feeding_quantity",
            icon="mdi:scale",
            native_unit_of_measurement_fn=unit_of_measurement_feeder,
            device_class_fn=device_class_feeder,
            state_class=SensorStateClass.TOTAL_INCREASING,
            name="Today Feeding Quantity"
        ),
        PetLibroSensorEntityDescription[AirSmartFeeder](
            key="today_feeding_times",
            translation_key="today_feeding_times",
            icon="mdi:history",
            state_class=SensorStateClass.TOTAL_INCREASING,
            name="Today Feeding Times"
        ),
        PetLibroSensorEntityDescription[AirSmartFeeder](
            key="last_feed_time",
            translation_key="last_feed_time",
            icon="mdi:history",
<<<<<<< HEAD
            name="Last Feed Time"
=======
            name="Last Feed Time",
            device_class=SensorDeviceClass.TIMESTAMP,
        ),
        PetLibroSensorEntityDescription[AirSmartFeeder](
            key="last_feed_quantity",
            translation_key="last_feed_quantity",
            icon="mdi:history",
            native_unit_of_measurement_fn=unit_of_measurement_feeder,
            device_class_fn=device_class_feeder,
            state_class=SensorStateClass.MEASUREMENT,
            name="Last Feed Quantity"
>>>>>>> c468befb
        ),
        PetLibroSensorEntityDescription[AirSmartFeeder](
            key="child_lock_switch",
            translation_key="child_lock_switch",
            icon="mdi:lock",
            name="Buttons Lock"
        ),
    ],
    GranarySmartFeeder: [
        PetLibroSensorEntityDescription[GranarySmartFeeder](
            key="device_sn",
            translation_key="device_sn",
            icon="mdi:identifier",
            name="Device SN"
        ),
        PetLibroSensorEntityDescription[GranarySmartFeeder](
            key="mac",
            translation_key="mac_address",
            icon="mdi:network",
            name="MAC Address"
        ),
        PetLibroSensorEntityDescription[GranarySmartFeeder](
            key="wifi_ssid",
            translation_key="wifi_ssid",
            icon="mdi:wifi",
            name="Wi-Fi SSID"
        ),
        PetLibroSensorEntityDescription[GranarySmartFeeder](
            key="wifi_rssi",
            translation_key="wifi_rssi",
            icon="mdi:wifi",
            native_unit_of_measurement="dBm",
            name="Wi-Fi Signal Strength"
        ),
        PetLibroSensorEntityDescription[GranarySmartFeeder](
            key="remaining_desiccant",
            translation_key="remaining_desiccant",
            icon="mdi:package",
            native_unit_of_measurement="d",
            device_class=SensorDeviceClass.DURATION,
            state_class=SensorStateClass.MEASUREMENT,
            name="Remaining Desiccant Days"
        ),
        PetLibroSensorEntityDescription[GranarySmartFeeder](
            key="battery_state",
            translation_key="battery_state",
            icon="mdi:battery",
            name="Battery Level"
        ),
        PetLibroSensorEntityDescription[GranarySmartFeeder](
            key="electric_quantity",
            translation_key="electric_quantity",
            icon="mdi:battery",
            native_unit_of_measurement="%",
            device_class=SensorDeviceClass.BATTERY,
            state_class=SensorStateClass.MEASUREMENT,
            name="Battery / AC %"
        ),
        PetLibroSensorEntityDescription[GranarySmartFeeder](
            key="feeding_plan_state",
            translation_key="feeding_plan_state",
            icon="mdi:calendar-check",
            name="Feeding Plan State",
            should_report=lambda device: device.feeding_plan_state is not None,
        ),
        PetLibroSensorEntityDescription[GranarySmartFeeder](
            key="today_feeding_quantity",
            translation_key="today_feeding_quantity",
            icon="mdi:scale",
            native_unit_of_measurement_fn=unit_of_measurement_feeder,
            device_class_fn=device_class_feeder,
            state_class=SensorStateClass.TOTAL_INCREASING,
            name="Today Feeding Quantity"
        ),
        PetLibroSensorEntityDescription[GranarySmartFeeder](
            key="today_feeding_times",
            translation_key="today_feeding_times",
            icon="mdi:history",
            state_class=SensorStateClass.TOTAL_INCREASING,
            name="Today Feeding Times"
        ),
        PetLibroSensorEntityDescription[GranarySmartFeeder](
            key="last_feed_time",
            translation_key="last_feed_time",
            icon="mdi:history",
<<<<<<< HEAD
            name="Last Feed Time"
=======
            name="Last Feed Time",
            device_class=SensorDeviceClass.TIMESTAMP,
        ),
        PetLibroSensorEntityDescription[GranarySmartFeeder](
            key="last_feed_quantity",
            translation_key="last_feed_quantity",
            icon="mdi:history",
            native_unit_of_measurement_fn=unit_of_measurement_feeder,
            device_class_fn=device_class_feeder,
            state_class=SensorStateClass.MEASUREMENT,
            name="Last Feed Quantity"
>>>>>>> c468befb
        ),
        PetLibroSensorEntityDescription[GranarySmartFeeder](
            key="child_lock_switch",
            translation_key="child_lock_switch",
            icon="mdi:lock",
            name="Buttons Lock"
        ),
    ],
    GranarySmartCameraFeeder: [
        PetLibroSensorEntityDescription[GranarySmartCameraFeeder](
            key="device_sn",
            translation_key="device_sn",
            icon="mdi:identifier",
            name="Device SN"
        ),
        PetLibroSensorEntityDescription[GranarySmartCameraFeeder](
            key="mac_address",
            translation_key="mac_address",
            icon="mdi:network",
            name="MAC Address"
        ),
        PetLibroSensorEntityDescription[GranarySmartCameraFeeder](
            key="wifi_ssid",
            translation_key="wifi_ssid",
            icon="mdi:wifi",
            name="Wi-Fi SSID"
        ),
        PetLibroSensorEntityDescription[GranarySmartCameraFeeder](
            key="wifi_rssi",
            translation_key="wifi_rssi",
            icon="mdi:wifi",
            native_unit_of_measurement="dBm",
            name="Wi-Fi Signal Strength"
        ),
        PetLibroSensorEntityDescription[GranarySmartCameraFeeder](
            key="remaining_desiccant",
            translation_key="remaining_desiccant",
            icon="mdi:package",
            native_unit_of_measurement="d",
            device_class=SensorDeviceClass.DURATION,
            state_class=SensorStateClass.MEASUREMENT,
            name="Remaining Desiccant Days"
        ),
        PetLibroSensorEntityDescription[GranarySmartCameraFeeder](
            key="battery_state",
            translation_key="battery_state",
            icon="mdi:battery",
            name="Battery Level"
        ),
        PetLibroSensorEntityDescription[GranarySmartCameraFeeder](
            key="electric_quantity",
            translation_key="electric_quantity",
            icon="mdi:battery",
            native_unit_of_measurement="%",
            device_class=SensorDeviceClass.BATTERY,
            state_class=SensorStateClass.MEASUREMENT,
            name="Battery / AC %"
        ),
        PetLibroSensorEntityDescription[GranarySmartCameraFeeder](
            key="feeding_plan_state",
            translation_key="feeding_plan_state",
            icon="mdi:calendar-check",
            name="Feeding Plan State",
            should_report=lambda device: device.feeding_plan_state is not None,
        ),
        PetLibroSensorEntityDescription[GranarySmartCameraFeeder](
            key="today_feeding_quantity",
            translation_key="today_feeding_quantity",
            icon="mdi:scale",
            native_unit_of_measurement_fn=unit_of_measurement_feeder,
            device_class_fn=device_class_feeder,
            state_class=SensorStateClass.TOTAL_INCREASING,
            name="Today Feeding Quantity"
        ),
        PetLibroSensorEntityDescription[GranarySmartCameraFeeder](
            key="today_feeding_times",
            translation_key="today_feeding_times",
            icon="mdi:history",
            state_class=SensorStateClass.TOTAL_INCREASING,
            name="Today Feeding Times"
        ),
        PetLibroSensorEntityDescription[GranarySmartCameraFeeder](
            key="last_feed_time",
            translation_key="last_feed_time",
            icon="mdi:history",
<<<<<<< HEAD
            name="Last Feed Time"
=======
            name="Last Feed Time",
            device_class=SensorDeviceClass.TIMESTAMP,
        ),
        PetLibroSensorEntityDescription[GranarySmartCameraFeeder](
            key="last_feed_quantity",
            translation_key="last_feed_quantity",
            icon="mdi:history",
            native_unit_of_measurement_fn=unit_of_measurement_feeder,
            device_class_fn=device_class_feeder,
            state_class=SensorStateClass.MEASUREMENT,
            name="Last Feed Quantity"
>>>>>>> c468befb
        ),
        PetLibroSensorEntityDescription[GranarySmartCameraFeeder](
            key="child_lock_switch",
            translation_key="child_lock_switch",
            icon="mdi:lock",
            name="Buttons Lock"
        ),
        PetLibroSensorEntityDescription[GranarySmartCameraFeeder](
            key="resolution",
            translation_key="resolution",
            icon="mdi:camera",
            name="Camera Resolution",
            should_report=lambda device: device.resolution is not None
        ),
        PetLibroSensorEntityDescription[GranarySmartCameraFeeder](
            key="night_vision",
            translation_key="night_vision",
            icon="mdi:weather-night",
            name="Night Vision Mode",
            should_report=lambda device: device.night_vision is not None  # Corrected name
        ),
        PetLibroSensorEntityDescription[GranarySmartCameraFeeder](
            key="enable_video_record",
            translation_key="enable_video_record",
            icon="mdi:video",
            name="Video Recording Enabled",
            should_report=lambda device: device.enable_video_record is not None  # Corrected name
        ),
        PetLibroSensorEntityDescription[GranarySmartCameraFeeder](
            key="video_record_switch",
            translation_key="video_record_switch",
            icon="mdi:video-outline",
            name="Video Recording Switch",
            should_report=lambda device: device.video_record_switch is not None  # Corrected name
        ),
        PetLibroSensorEntityDescription[GranarySmartCameraFeeder](
            key="video_record_mode",
            translation_key="video_record_mode",
            icon="mdi:motion-sensor",
            name="Video Recording Mode",
            should_report=lambda device: device.video_record_mode is not None  # Corrected name
        ),
    ],
    OneRFIDSmartFeeder: [
        PetLibroSensorEntityDescription[OneRFIDSmartFeeder](
            key="device_sn",
            translation_key="device_sn",
            icon="mdi:identifier",
            name="Device SN"
        ),
        PetLibroSensorEntityDescription[OneRFIDSmartFeeder](
            key="mac",
            translation_key="mac_address",
            icon="mdi:network",
            name="MAC Address"
        ),
        PetLibroSensorEntityDescription[OneRFIDSmartFeeder](
            key="wifi_ssid",
            translation_key="wifi_ssid",
            icon="mdi:wifi",
            name="Wi-Fi SSID"
        ),
        PetLibroSensorEntityDescription[OneRFIDSmartFeeder](
            key="wifi_rssi",
            translation_key="wifi_rssi",
            icon="mdi:wifi",
            native_unit_of_measurement="dBm",
            name="Wi-Fi Signal Strength"
        ),
        PetLibroSensorEntityDescription[OneRFIDSmartFeeder](
            key="remaining_desiccant",
            translation_key="remaining_desiccant",
            icon="mdi:package",
            native_unit_of_measurement="d",
            device_class=SensorDeviceClass.DURATION,
            state_class=SensorStateClass.MEASUREMENT,
            name="Remaining Desiccant Days"
        ),
        PetLibroSensorEntityDescription[OneRFIDSmartFeeder](
            key="battery_state",
            translation_key="battery_state",
            icon="mdi:battery",
            name="Battery Level"
        ),
        PetLibroSensorEntityDescription[OneRFIDSmartFeeder](
            key="electric_quantity",
            translation_key="electric_quantity",
            icon="mdi:battery",
            native_unit_of_measurement="%",
            device_class=SensorDeviceClass.BATTERY,
            state_class=SensorStateClass.MEASUREMENT,
            name="Battery / AC %"
        ),
        PetLibroSensorEntityDescription[OneRFIDSmartFeeder](
            key="feeding_plan_state",
            translation_key="feeding_plan_state",
            icon="mdi:calendar-check",
            name="Feeding Plan State",
            should_report=lambda device: device.feeding_plan_state is not None,
        ),
        PetLibroSensorEntityDescription[OneRFIDSmartFeeder](
            key="today_feeding_quantity",
            translation_key="today_feeding_quantity",
            icon="mdi:scale",
            native_unit_of_measurement_fn=unit_of_measurement_feeder,
            device_class_fn=device_class_feeder,
            state_class=SensorStateClass.TOTAL_INCREASING,
            name="Today Feeding Quantity"
        ),
        PetLibroSensorEntityDescription[OneRFIDSmartFeeder](
            key="today_feeding_times",
            translation_key="today_feeding_times",
            icon="mdi:history",
            state_class=SensorStateClass.TOTAL_INCREASING,
            name="Today Feeding Times"
        ),
        PetLibroSensorEntityDescription[OneRFIDSmartFeeder](
            key="today_eating_times",
            translation_key="today_eating_times",
            icon="mdi:history",
            state_class=SensorStateClass.TOTAL_INCREASING,
            name="Today Eating Times"
        ),
        PetLibroSensorEntityDescription[OneRFIDSmartFeeder](
            key="today_eating_time",
            translation_key="today_eating_time",
            icon="mdi:history",
            state_class=SensorStateClass.TOTAL_INCREASING,
            name="Today's Total Eating Time"
        ),
        PetLibroSensorEntityDescription[OneRFIDSmartFeeder](
            key="last_feed_time",
            translation_key="last_feed_time",
            icon="mdi:history",
<<<<<<< HEAD
            name="Last Feed Time"
=======
            name="Last Feed Time",
            device_class=SensorDeviceClass.TIMESTAMP,
        ),
        PetLibroSensorEntityDescription[OneRFIDSmartFeeder](
            key="last_feed_quantity",
            translation_key="last_feed_quantity",
            icon="mdi:history",
            native_unit_of_measurement_fn=unit_of_measurement_feeder,
            device_class_fn=device_class_feeder,
            state_class=SensorStateClass.MEASUREMENT,
            name="Last Feed Quantity"
>>>>>>> c468befb
        ),
        PetLibroSensorEntityDescription[OneRFIDSmartFeeder](
            key="display_selection",
            translation_key="display_selection",
            icon="mdi:monitor-shimmer",
            name="Display Value"
        ),
    ],
    PolarWetFoodFeeder: [
        PetLibroSensorEntityDescription[PolarWetFoodFeeder](
            key="device_sn",
            translation_key="device_sn",
            icon="mdi:identifier",
            name="Device SN"
        ),
        PetLibroSensorEntityDescription[PolarWetFoodFeeder](
            key="mac",
            translation_key="mac_address",
            icon="mdi:network",
            name="MAC Address"
        ),
        PetLibroSensorEntityDescription[PolarWetFoodFeeder](
            key="wifi_rssi",
            translation_key="wifi_rssi",
            icon="mdi:wifi",
            native_unit_of_measurement="dBm",
            name="Wi-Fi Signal Strength"
        ),
        PetLibroSensorEntityDescription[PolarWetFoodFeeder](
            key="wifi_ssid",
            translation_key="wifi_ssid",
            icon="mdi:wifi",
            name="Wi-Fi SSID"
        ),
        PetLibroSensorEntityDescription[PolarWetFoodFeeder](
            key="battery_state",
            translation_key="battery_state",
            icon="mdi:battery",
            name="Battery Level"
        ),
        PetLibroSensorEntityDescription[PolarWetFoodFeeder](
            key="electric_quantity",
            translation_key="electric_quantity",
            icon="mdi:battery",
            native_unit_of_measurement="%",
            device_class=SensorDeviceClass.BATTERY,
            state_class=SensorStateClass.MEASUREMENT,
            name="Battery / AC %"
        ),
        PetLibroSensorEntityDescription[PolarWetFoodFeeder](
            key="feeding_plan_state",
            translation_key="feeding_plan",
            icon="mdi:calendar-check",
            name="Feeding Plan",
            should_report=lambda device: device.feeding_plan_state is not None,
        ),
        PetLibroSensorEntityDescription[PolarWetFoodFeeder](
            key="next_feeding_day",
            translation_key="next_feeding_day",
            icon="mdi:calendar-clock",
            name="Feeding Schedule"
        ),
        PetLibroSensorEntityDescription[PolarWetFoodFeeder](
            key="next_feeding_time",
            translation_key="next_feeding_time",
            icon="mdi:clock-outline",
            name="Feeding Begins"
        ),
        PetLibroSensorEntityDescription[PolarWetFoodFeeder](
            key="next_feeding_end_time",
            translation_key="next_feeding_end_time",
            icon="mdi:clock-end",
            name="Feeding Ends"
        ),
        PetLibroSensorEntityDescription[PolarWetFoodFeeder](
            key="temperature",
            translation_key="temperature",
            icon="mdi:thermometer",
            native_unit_of_measurement="°F",
            device_class=SensorDeviceClass.TEMPERATURE,
            state_class=SensorStateClass.MEASUREMENT,
            name="Temperature"
        ),
        PetLibroSensorEntityDescription[PolarWetFoodFeeder](
            key="plate_position",
            translation_key="plate_position",
            icon="mdi:rotate-3d-variant",
            name="Plate Position",
            should_report=lambda device: device.plate_position is not None,
        ),
    ],
    SpaceSmartFeeder: [
        PetLibroSensorEntityDescription[SpaceSmartFeeder](
            key="device_sn",
            translation_key="device_sn",
            icon="mdi:identifier",
            name="Device SN"
        ),
        PetLibroSensorEntityDescription[SpaceSmartFeeder](
            key="mac",
            translation_key="mac_address",
            icon="mdi:network",
            name="MAC Address"
        ),
        PetLibroSensorEntityDescription[SpaceSmartFeeder](
            key="wifi_ssid",
            translation_key="wifi_ssid",
            icon="mdi:wifi",
            name="Wi-Fi SSID"
        ),
        PetLibroSensorEntityDescription[SpaceSmartFeeder](
            key="wifi_rssi",
            translation_key="wifi_rssi",
            icon="mdi:wifi",
            native_unit_of_measurement="dBm",
            name="Wi-Fi Signal Strength"
        ),
        PetLibroSensorEntityDescription[SpaceSmartFeeder](
            key="battery_state",
            translation_key="battery_state",
            icon="mdi:battery",
            name="Battery Level"
        ),
        PetLibroSensorEntityDescription[SpaceSmartFeeder](
            key="electric_quantity",
            translation_key="electric_quantity",
            icon="mdi:battery",
            native_unit_of_measurement="%",
            device_class=SensorDeviceClass.BATTERY,
            state_class=SensorStateClass.MEASUREMENT,
            name="Battery / AC %"
        ),
        PetLibroSensorEntityDescription[SpaceSmartFeeder](
            key="feeding_plan_state",
            translation_key="feeding_plan_state",
            icon="mdi:calendar-check",
            name="Feeding Plan State",
            should_report=lambda device: device.feeding_plan_state is not None,
        ),
        PetLibroSensorEntityDescription[SpaceSmartFeeder](
            key="today_feeding_quantity",
            translation_key="today_feeding_quantity",
            icon="mdi:scale",
            native_unit_of_measurement_fn=unit_of_measurement_feeder,
            device_class_fn=device_class_feeder,
            state_class=SensorStateClass.TOTAL_INCREASING,
            name="Today Feeding Quantity"
        ),
        PetLibroSensorEntityDescription[SpaceSmartFeeder](
            key="today_feeding_times",
            translation_key="today_feeding_times",
            icon="mdi:history",
            state_class=SensorStateClass.TOTAL_INCREASING,
            name="Today Feeding Times"
        ),
        PetLibroSensorEntityDescription[SpaceSmartFeeder](
            key="last_feed_time",
            translation_key="last_feed_time",
            icon="mdi:history",
<<<<<<< HEAD
            name="Last Feed Time"
=======
            name="Last Feed Time",
            device_class=SensorDeviceClass.TIMESTAMP,
        ),
        PetLibroSensorEntityDescription[SpaceSmartFeeder](
            key="last_feed_quantity",
            translation_key="last_feed_quantity",
            icon="mdi:history",
            native_unit_of_measurement_fn=unit_of_measurement_feeder,
            device_class_fn=device_class_feeder,
            state_class=SensorStateClass.MEASUREMENT,
            name="Last Feed Quantity"
>>>>>>> c468befb
        ),
        PetLibroSensorEntityDescription[SpaceSmartFeeder](
            key="pump_air_state",
            translation_key="pump_air_state",
            icon="mdi:air-filter",
            name="Pump Air State"
        ),
        PetLibroSensorEntityDescription[SpaceSmartFeeder](
            key="vacuum_mode",
            translation_key="vacuum_mode",
            icon="mdi:air-filter",
            name="Vacuum Mode"
        ),
    ],
    DockstreamSmartFountain: [
        PetLibroSensorEntityDescription[DockstreamSmartFountain](
            key="device_sn",
            translation_key="device_sn",
            icon="mdi:identifier",
            name="Device SN"
        ),
        PetLibroSensorEntityDescription[DockstreamSmartFountain](
            key="mac",
            translation_key="mac_address",
            icon="mdi:network",
            name="MAC Address"
        ),
        PetLibroSensorEntityDescription[DockstreamSmartFountain](
            key="wifi_ssid",
            translation_key="wifi_ssid",
            icon="mdi:wifi",
            name="Wi-Fi SSID"
        ),
        PetLibroSensorEntityDescription[DockstreamSmartFountain](
            key="wifi_rssi",
            translation_key="wifi_rssi",
            icon="mdi:wifi",
            native_unit_of_measurement="dBm",
            name="Wi-Fi Signal Strength"
        ),
        PetLibroSensorEntityDescription[DockstreamSmartFountain](
            key="remaining_cleaning_days",
            translation_key="remaining_cleaning_days",
            icon="mdi:package",
            native_unit_of_measurement="d",
            device_class=SensorDeviceClass.DURATION,
            state_class=SensorStateClass.MEASUREMENT,
            name="Remaining Cleaning Days"
        ),
        PetLibroSensorEntityDescription[DockstreamSmartFountain](
            key="weight",
            translation_key="weight",
            icon="mdi:scale",
            native_unit_of_measurement="oz",
            state_class=SensorStateClass.MEASUREMENT,
            name="Current Weight"
        ),
        PetLibroSensorEntityDescription[DockstreamSmartFountain](
            key="weight_percent",
            translation_key="weight_percent",
            icon="mdi:scale",
            native_unit_of_measurement="%",
            state_class=SensorStateClass.MEASUREMENT,
            name="Current Weight Percent"
        ),
        PetLibroSensorEntityDescription[DockstreamSmartFountain](
            key="use_water_interval",
            translation_key="use_water_interval",
            icon="mdi:water",
            native_unit_of_measurement="min",
            name="Water Interval"
        ),
        PetLibroSensorEntityDescription[DockstreamSmartFountain](
            key="use_water_duration",
            translation_key="use_water_duration",
            icon="mdi:water",
            native_unit_of_measurement="min",
            name="Water Time Duration"
        ),
        PetLibroSensorEntityDescription[DockstreamSmartFountain](
            key="remaining_filter_days",
            translation_key="remaining_filter_days",
            icon="mdi:package",
            native_unit_of_measurement="d",
            device_class=SensorDeviceClass.DURATION,
            state_class=SensorStateClass.MEASUREMENT,
            name="Remaining Filter Days"
        ),
    ],
    DockstreamSmartRFIDFountain: [
        PetLibroSensorEntityDescription[DockstreamSmartRFIDFountain](
            key="device_sn",
            translation_key="device_sn",
            icon="mdi:identifier",
            name="Device SN"
        ),
        PetLibroSensorEntityDescription[DockstreamSmartRFIDFountain](
            key="mac",
            translation_key="mac_address",
            icon="mdi:network",
            name="MAC Address"
        ),
        PetLibroSensorEntityDescription[DockstreamSmartRFIDFountain](
            key="wifi_ssid",
            translation_key="wifi_ssid",
            icon="mdi:wifi",
            name="Wi-Fi SSID"
        ),
        PetLibroSensorEntityDescription[DockstreamSmartRFIDFountain](
            key="wifi_rssi",
            translation_key="wifi_rssi",
            icon="mdi:wifi",
            native_unit_of_measurement="dBm",
            name="Wi-Fi Signal Strength"
        ),
        PetLibroSensorEntityDescription[DockstreamSmartRFIDFountain](
            key="remaining_cleaning_days",
            translation_key="remaining_cleaning_days",
            icon="mdi:package",
            native_unit_of_measurement="d",
            device_class=SensorDeviceClass.DURATION,
            state_class=SensorStateClass.MEASUREMENT,
            name="Remaining Cleaning Days"
        ),
        PetLibroSensorEntityDescription[DockstreamSmartRFIDFountain](
            key="weight",
            translation_key="weight",
            icon="mdi:scale",
            native_unit_of_measurement="oz",
            state_class=SensorStateClass.MEASUREMENT,
            name="Current Weight"
        ),
        PetLibroSensorEntityDescription[DockstreamSmartRFIDFountain](
            key="weight_percent",
            translation_key="weight_percent",
            icon="mdi:scale",
            native_unit_of_measurement="%",
            state_class=SensorStateClass.MEASUREMENT,
            name="Current Weight Percent"
        ),
        PetLibroSensorEntityDescription[DockstreamSmartRFIDFountain](
            key="use_water_interval",
            translation_key="use_water_interval",
            icon="mdi:water",
            native_unit_of_measurement="min",
            device_class=SensorDeviceClass.DURATION,
            state_class=SensorStateClass.MEASUREMENT,
            name="Water Interval"
        ),
        PetLibroSensorEntityDescription[DockstreamSmartRFIDFountain](
            key="use_water_duration",
            translation_key="use_water_duration",
            icon="mdi:water",
            native_unit_of_measurement="min",
            device_class=SensorDeviceClass.DURATION,
            state_class=SensorStateClass.MEASUREMENT,
            name="Water Time Duration"
        ),
# Does not work with multi pet tracking, but may use this code later once I have the API info for the RFID tags.
#        PetLibroSensorEntityDescription[DockstreamSmartRFIDFountain](
#            key="today_total_ml",
#            translation_key="today_total_ml",
#            icon="mdi:water",
#            native_unit_of_measurement="mL",
#            state_class=SensorStateClass.TOTAL_INCREASING,
#            name="Total Water Used Today"
#        ),
        PetLibroSensorEntityDescription[DockstreamSmartRFIDFountain](
            key="remaining_filter_days",
            translation_key="remaining_filter_days",
            icon="mdi:package",
            native_unit_of_measurement="d",
            device_class=SensorDeviceClass.DURATION,
            state_class=SensorStateClass.MEASUREMENT,
            name="Remaining Filter Days"
        ),
    ]
}

async def async_setup_entry(
    hass: HomeAssistant,
    entry: ConfigEntry,
    async_add_entities: AddEntitiesCallback,
) -> None:
    """Set up PETLIBRO sensors using config entry."""
    # Retrieve the hub from hass.data that was set up in __init__.py
    hub = hass.data[DOMAIN].get(entry.entry_id)

    if not hub:
        _LOGGER.error("Hub not found for entry: %s", entry.entry_id)
        return

    # Ensure that the devices are loaded
    if not hub.devices:
        _LOGGER.warning("No devices found in hub during sensor setup.")
        return

    # Log the contents of the hub data for debugging
    _LOGGER.debug("Hub data: %s", hub)

    devices = hub.devices  # Devices should already be loaded in the hub
    _LOGGER.debug("Devices in hub: %s", devices)

    # Create sensor entities for each device based on the sensor map
    entities = [
        PetLibroSensorEntity(device, hub, description)
        for device in devices  # Iterate through devices from the hub
        for device_type, entity_descriptions in DEVICE_SENSOR_MAP.items()
        if isinstance(device, device_type)
        for description in entity_descriptions
    ]

    if not entities:
        _LOGGER.warning("No sensors added, entities list is empty!")
    else:
        # Log the number of entities and their details
        _LOGGER.debug("Adding %d PetLibro sensors", len(entities))
        for entity in entities:
            _LOGGER.debug("Adding sensor entity: %s for device %s", entity.entity_description.name, entity.device.name)

        # Add sensor entities to Home Assistant
        async_add_entities(entities)
<|MERGE_RESOLUTION|>--- conflicted
+++ resolved
@@ -308,9 +308,6 @@
             key="last_feed_time",
             translation_key="last_feed_time",
             icon="mdi:history",
-<<<<<<< HEAD
-            name="Last Feed Time"
-=======
             name="Last Feed Time",
             device_class=SensorDeviceClass.TIMESTAMP,
         ),
@@ -322,7 +319,6 @@
             device_class_fn=device_class_feeder,
             state_class=SensorStateClass.MEASUREMENT,
             name="Last Feed Quantity"
->>>>>>> c468befb
         ),
         PetLibroSensorEntityDescription[AirSmartFeeder](
             key="child_lock_switch",
@@ -408,9 +404,6 @@
             key="last_feed_time",
             translation_key="last_feed_time",
             icon="mdi:history",
-<<<<<<< HEAD
-            name="Last Feed Time"
-=======
             name="Last Feed Time",
             device_class=SensorDeviceClass.TIMESTAMP,
         ),
@@ -422,7 +415,6 @@
             device_class_fn=device_class_feeder,
             state_class=SensorStateClass.MEASUREMENT,
             name="Last Feed Quantity"
->>>>>>> c468befb
         ),
         PetLibroSensorEntityDescription[GranarySmartFeeder](
             key="child_lock_switch",
@@ -508,9 +500,6 @@
             key="last_feed_time",
             translation_key="last_feed_time",
             icon="mdi:history",
-<<<<<<< HEAD
-            name="Last Feed Time"
-=======
             name="Last Feed Time",
             device_class=SensorDeviceClass.TIMESTAMP,
         ),
@@ -522,7 +511,6 @@
             device_class_fn=device_class_feeder,
             state_class=SensorStateClass.MEASUREMENT,
             name="Last Feed Quantity"
->>>>>>> c468befb
         ),
         PetLibroSensorEntityDescription[GranarySmartCameraFeeder](
             key="child_lock_switch",
@@ -657,9 +645,6 @@
             key="last_feed_time",
             translation_key="last_feed_time",
             icon="mdi:history",
-<<<<<<< HEAD
-            name="Last Feed Time"
-=======
             name="Last Feed Time",
             device_class=SensorDeviceClass.TIMESTAMP,
         ),
@@ -671,7 +656,6 @@
             device_class_fn=device_class_feeder,
             state_class=SensorStateClass.MEASUREMENT,
             name="Last Feed Quantity"
->>>>>>> c468befb
         ),
         PetLibroSensorEntityDescription[OneRFIDSmartFeeder](
             key="display_selection",
@@ -831,9 +815,6 @@
             key="last_feed_time",
             translation_key="last_feed_time",
             icon="mdi:history",
-<<<<<<< HEAD
-            name="Last Feed Time"
-=======
             name="Last Feed Time",
             device_class=SensorDeviceClass.TIMESTAMP,
         ),
@@ -845,7 +826,6 @@
             device_class_fn=device_class_feeder,
             state_class=SensorStateClass.MEASUREMENT,
             name="Last Feed Quantity"
->>>>>>> c468befb
         ),
         PetLibroSensorEntityDescription[SpaceSmartFeeder](
             key="pump_air_state",
